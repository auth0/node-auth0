--- conflicted
+++ resolved
@@ -152,34 +152,6 @@
 program
   .command('users-by-email')
   .description('Test the users-by-email endpoints')
-<<<<<<< HEAD
-  .action(async () => {
-    const mgmntClient = new ManagementClient(program.opts());
-
-    const email = `${uuid()}@example.com`;
-    const { data: createdUser } = await mgmntClient.users.create({
-      email,
-      password: uuid(),
-      email_verified: true,
-      connection: 'Username-Password-Authentication',
-    });
-    console.log('Created user:', createdUser.user_id);
-
-    const {
-      data: [userByEmail],
-    } = await mgmntClient.usersByEmail.getByEmail({
-      email,
-    });
-
-    console.log('Found user by email:', userByEmail.email);
-
-    await mgmntClient.users.delete({
-      id: createdUser.user_id as string,
-    });
-    console.log('Deleted user:', createdUser.user_id);
-  });
-=======
   .action(usersByEmail);
->>>>>>> 03a3c905
 
 await program.parseAsync(process.argv);