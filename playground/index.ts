--- conflicted
+++ resolved
@@ -604,186 +604,6 @@
   });
 
 program
-<<<<<<< HEAD
-  .command('rules')
-  .description('Test the rules endpoints')
-  .action(async () => {
-    const mgmntClient = new ManagementClient(program.opts());
-
-    const script = `function (user, context, callback) {
-      callback(null, user, context);
-    }`;
-
-    const { data: createdRule } = await mgmntClient.rules.create({
-      name: `tmp${uuid().replace(/-/g, '')}`,
-      script,
-      enabled: false,
-    });
-    console.log('Created rule:', createdRule.name);
-
-    const { data: gotRule } = await mgmntClient.rules.get({
-      id: createdRule.id as string,
-    });
-    console.log('Got rule:', gotRule.name);
-
-    const { data: gotRules } = await mgmntClient.rules.getAll();
-    console.log(
-      'Got rules:',
-      gotRules.map((x) => x.name)
-    );
-
-    const { data: updatedRule } = await mgmntClient.rules.update(
-      {
-        id: createdRule.id as string,
-      },
-      { enabled: true }
-    );
-    console.log(
-      'Updated rule enabled:',
-      createdRule.name,
-      'from',
-      createdRule.enabled,
-      'to',
-      updatedRule.enabled
-    );
-
-    await mgmntClient.rules.delete({
-      id: createdRule.id as string,
-    });
-    console.log('Deleted rule:', createdRule.name);
-  });
-
-program
-  .command('rules-configs')
-  .description('Test the rules-configs endpoints')
-  .action(async () => {
-    const mgmntClient = new ManagementClient(program.opts());
-
-    const { data: rulesConfigs } = await mgmntClient.rulesConfigs.set(
-      { key: 'foo' },
-      { value: 'bar' }
-    );
-    console.log('Set rules config:', rulesConfigs.key, 'to', rulesConfigs.value);
-
-    const { data: gotRulesConfigs } = await mgmntClient.rulesConfigs.getAll();
-    console.log('Got rules configs:', gotRulesConfigs);
-
-    await mgmntClient.rulesConfigs.delete({ key: rulesConfigs.key });
-    console.log('Deleted rules config:', rulesConfigs.key);
-  });
-
-program
-  .command('stats')
-  .description('Test the stats endpoints')
-  .action(async () => {
-    const mgmntClient = new ManagementClient(program.opts());
-
-    const { data: usersCount } = await mgmntClient.stats.getActiveUsersCount();
-    console.log('Got number of active users that logged in during the last 30 days', usersCount);
-
-    const {
-      data: [stats],
-    } = await mgmntClient.stats.getDaily();
-    console.log('Got stats for:', stats.created_at);
-  });
-
-program
-  .command('tickets')
-  .description('Test the tickets endpoints')
-  .action(async () => {
-    const mgmntClient = new ManagementClient(program.opts());
-
-    const email = `${uuid()}@example.com`;
-    const { data: createdUser } = await mgmntClient.users.create({
-      email,
-      password: uuid(),
-      email_verified: true,
-      connection: 'Username-Password-Authentication',
-    });
-    console.log('Created user:', createdUser.user_id);
-
-    const { data: verifyEmailTicket } = await mgmntClient.tickets.verifyEmail({
-      user_id: createdUser.user_id as string,
-    });
-    console.log('Created verify email ticket', verifyEmailTicket.ticket);
-
-    const { data: changePasswordTicket } = await mgmntClient.tickets.changePassword({
-      user_id: createdUser.user_id as string,
-    });
-    console.log('Created verify email ticket', changePasswordTicket.ticket);
-
-    await mgmntClient.users.delete({
-      id: createdUser.user_id as string,
-    });
-    console.log('Deleted user:', createdUser.user_id);
-  });
-
-program
-  .command('tenants')
-  .description('Test the tenants endpoints')
-  .action(async () => {
-    const opts: ManagementClientOptionsWithClientCredentials = program.opts();
-    const mgmntClient = new ManagementClient(opts);
-
-    const { data: tenant } = await mgmntClient.tenants.getSettings();
-    console.log('Got setting session_lifetime for', opts.domain, tenant.session_lifetime);
-
-    const { data: updatedTenant } = await mgmntClient.tenants.updateSettings({
-      session_lifetime: (tenant.session_lifetime as number) + 1,
-    });
-    console.log(
-      'Updated setting session_lifetime for',
-      opts.domain,
-      updatedTenant.session_lifetime
-    );
-    const { data: revertedTenant } = await mgmntClient.tenants.updateSettings({
-      session_lifetime: tenant.session_lifetime as number,
-    });
-    console.log(
-      'Reverted setting session_lifetime for',
-      opts.domain,
-      revertedTenant.session_lifetime
-    );
-  });
-
-program
-  .command('user-blocks')
-  .description('Test the user-blocks endpoints')
-  .action(async () => {
-    const mgmntClient = new ManagementClient(program.opts());
-
-    const email = `${uuid()}@example.com`;
-    const { data: createdUser } = await mgmntClient.users.create({
-      email,
-      password: uuid(),
-      email_verified: true,
-      connection: 'Username-Password-Authentication',
-    });
-    console.log('Created user:', createdUser.user_id);
-
-    const { data: userBlock } = await mgmntClient.userBlocks.getAll({ identifier: email });
-    console.log('Got user block for:', email, userBlock.blocked_for);
-
-    await mgmntClient.userBlocks.deleteAll({
-      identifier: email,
-    });
-    console.log('Deleted user blocks for:', email);
-
-    const { data: userBlock2 } = await mgmntClient.userBlocks.get({
-      id: createdUser.user_id as string,
-    });
-    console.log('Got user block for:', createdUser.user_id, userBlock2.blocked_for);
-
-    await mgmntClient.userBlocks.delete({
-      id: createdUser.user_id as string,
-    });
-    console.log('Deleted user block for:', createdUser.user_id);
-
-    await mgmntClient.users.delete({
-      id: createdUser.user_id as string,
-    });
-    console.log('Deleted user:', createdUser.user_id);
-=======
   .command('hooks')
   .description('Test the hooks endpoints')
   .action(async () => {
@@ -921,7 +741,187 @@
     }
 
     await mgmntClient.connections.delete({ id: connection.id as string });
->>>>>>> 6f29b230
+  });
+
+program
+  .command('rules')
+  .description('Test the rules endpoints')
+  .action(async () => {
+    const mgmntClient = new ManagementClient(program.opts());
+
+    const script = `function (user, context, callback) {
+      callback(null, user, context);
+    }`;
+
+    const { data: createdRule } = await mgmntClient.rules.create({
+      name: `tmp${uuid().replace(/-/g, '')}`,
+      script,
+      enabled: false,
+    });
+    console.log('Created rule:', createdRule.name);
+
+    const { data: gotRule } = await mgmntClient.rules.get({
+      id: createdRule.id as string,
+    });
+    console.log('Got rule:', gotRule.name);
+
+    const { data: gotRules } = await mgmntClient.rules.getAll();
+    console.log(
+      'Got rules:',
+      gotRules.map((x) => x.name)
+    );
+
+    const { data: updatedRule } = await mgmntClient.rules.update(
+      {
+        id: createdRule.id as string,
+      },
+      { enabled: true }
+    );
+    console.log(
+      'Updated rule enabled:',
+      createdRule.name,
+      'from',
+      createdRule.enabled,
+      'to',
+      updatedRule.enabled
+    );
+
+    await mgmntClient.rules.delete({
+      id: createdRule.id as string,
+    });
+    console.log('Deleted rule:', createdRule.name);
+  });
+
+program
+  .command('rules-configs')
+  .description('Test the rules-configs endpoints')
+  .action(async () => {
+    const mgmntClient = new ManagementClient(program.opts());
+
+    const { data: rulesConfigs } = await mgmntClient.rulesConfigs.set(
+      { key: 'foo' },
+      { value: 'bar' }
+    );
+    console.log('Set rules config:', rulesConfigs.key, 'to', rulesConfigs.value);
+
+    const { data: gotRulesConfigs } = await mgmntClient.rulesConfigs.getAll();
+    console.log('Got rules configs:', gotRulesConfigs);
+
+    await mgmntClient.rulesConfigs.delete({ key: rulesConfigs.key });
+    console.log('Deleted rules config:', rulesConfigs.key);
+  });
+
+program
+  .command('stats')
+  .description('Test the stats endpoints')
+  .action(async () => {
+    const mgmntClient = new ManagementClient(program.opts());
+
+    const { data: usersCount } = await mgmntClient.stats.getActiveUsersCount();
+    console.log('Got number of active users that logged in during the last 30 days', usersCount);
+
+    const {
+      data: [stats],
+    } = await mgmntClient.stats.getDaily();
+    console.log('Got stats for:', stats.created_at);
+  });
+
+program
+  .command('tickets')
+  .description('Test the tickets endpoints')
+  .action(async () => {
+    const mgmntClient = new ManagementClient(program.opts());
+
+    const email = `${uuid()}@example.com`;
+    const { data: createdUser } = await mgmntClient.users.create({
+      email,
+      password: uuid(),
+      email_verified: true,
+      connection: 'Username-Password-Authentication',
+    });
+    console.log('Created user:', createdUser.user_id);
+
+    const { data: verifyEmailTicket } = await mgmntClient.tickets.verifyEmail({
+      user_id: createdUser.user_id as string,
+    });
+    console.log('Created verify email ticket', verifyEmailTicket.ticket);
+
+    const { data: changePasswordTicket } = await mgmntClient.tickets.changePassword({
+      user_id: createdUser.user_id as string,
+    });
+    console.log('Created verify email ticket', changePasswordTicket.ticket);
+
+    await mgmntClient.users.delete({
+      id: createdUser.user_id as string,
+    });
+    console.log('Deleted user:', createdUser.user_id);
+  });
+
+program
+  .command('tenants')
+  .description('Test the tenants endpoints')
+  .action(async () => {
+    const opts: ManagementClientOptionsWithClientCredentials = program.opts();
+    const mgmntClient = new ManagementClient(opts);
+
+    const { data: tenant } = await mgmntClient.tenants.getSettings();
+    console.log('Got setting session_lifetime for', opts.domain, tenant.session_lifetime);
+
+    const { data: updatedTenant } = await mgmntClient.tenants.updateSettings({
+      session_lifetime: (tenant.session_lifetime as number) + 1,
+    });
+    console.log(
+      'Updated setting session_lifetime for',
+      opts.domain,
+      updatedTenant.session_lifetime
+    );
+    const { data: revertedTenant } = await mgmntClient.tenants.updateSettings({
+      session_lifetime: tenant.session_lifetime as number,
+    });
+    console.log(
+      'Reverted setting session_lifetime for',
+      opts.domain,
+      revertedTenant.session_lifetime
+    );
+  });
+
+program
+  .command('user-blocks')
+  .description('Test the user-blocks endpoints')
+  .action(async () => {
+    const mgmntClient = new ManagementClient(program.opts());
+
+    const email = `${uuid()}@example.com`;
+    const { data: createdUser } = await mgmntClient.users.create({
+      email,
+      password: uuid(),
+      email_verified: true,
+      connection: 'Username-Password-Authentication',
+    });
+    console.log('Created user:', createdUser.user_id);
+
+    const { data: userBlock } = await mgmntClient.userBlocks.getAll({ identifier: email });
+    console.log('Got user block for:', email, userBlock.blocked_for);
+
+    await mgmntClient.userBlocks.deleteAll({
+      identifier: email,
+    });
+    console.log('Deleted user blocks for:', email);
+
+    const { data: userBlock2 } = await mgmntClient.userBlocks.get({
+      id: createdUser.user_id as string,
+    });
+    console.log('Got user block for:', createdUser.user_id, userBlock2.blocked_for);
+
+    await mgmntClient.userBlocks.delete({
+      id: createdUser.user_id as string,
+    });
+    console.log('Deleted user block for:', createdUser.user_id);
+
+    await mgmntClient.users.delete({
+      id: createdUser.user_id as string,
+    });
+    console.log('Deleted user:', createdUser.user_id);
   });
 
 program
