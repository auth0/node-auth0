import nock from 'nock';

const API_URL = 'https://tenant.auth0.com/api/v2';

import {
  Client,
  ClientCreate,
  ClientUpdate,
  ClientsManager,
  GetCredentials200ResponseInner,
  PatchCredentialsByCredentialIdRequest,
  PostCredentialsOperationRequest,
  PostCredentialsRequest,
  ManagementClient,
  GetClientsRequest,
} from '../../src/index.js';

import { RequiredError } from '../../src/lib/errors.js';

let clients: ClientsManager;

describe('ClientsManager', () => {
  const token = 'TOKEN';

  beforeAll(() => {
    const client = new ManagementClient({
      domain: 'tenant.auth0.com',
      token: token,
    });

    clients = client.clients;
  });

  afterEach(() => {
    nock.cleanAll();
  });

  describe('instance', () => {
    const methods = ['getAll', 'get', 'create', 'update', 'delete'];

    methods.forEach((method) => {
      it(`should have a ${method} method`, () => {
        expect((clients as any)[method]).toBeInstanceOf(Function);
      });
    });
  });

  describe('#constructor', () => {
    it('should throw an error when no base URL is provided', () => {
      expect(() => {
        new ClientsManager({} as any);
      }).toThrowError(Error);
    });

    it('should throw an error when the base URL is invalid', () => {
      expect(() => {
        new ClientsManager({
          baseUrl: '',
        } as any);
      }).toThrowError(Error);
    });
  });

  describe('#getAll', () => {
    let request: nock.Scope;
    const response: Partial<Client>[] = [
      {
        tenant: 'test_tenant',
        client_id: '123',
        name: 'test_name',
        description: 'test_description',
        global: false,
        client_secret: 'tes_secret',
        app_type: 'spa',
        logo_uri: 'test_logo_uri',
        token_quota: {
          client_credentials: {
            per_day: 100,
            per_hour: 20,
            enforce: true,
          },
        },
      },
    ];

    beforeEach(() => {
      request = nock(API_URL).get('/clients').reply(200, response);
    });

    it('should return a promise if no callback is given', (done) => {
      clients.getAll().then(done.bind(null, null)).catch(done.bind(null, null));
    });

    it('should pass any errors to the promise catch handler', (done) => {
      nock.cleanAll();

      nock(API_URL).get('/clients').reply(500, {});

      clients.getAll().catch((err) => {
        expect(err).toBeDefined();
        done();
      });
    });

    it('should pass the body of the response to the "then" handler', (done) => {
      clients.getAll().then((clients) => {
        expect(clients.data).toBeInstanceOf(Array);

        expect(clients.data.length).toBe(response.length);

        expect(clients.data[0].tenant).toBe(response[0].tenant);
        expect(clients.data[0].client_id).toBe(response[0].client_id);
        expect(clients.data[0].name).toBe(response[0].name);
        expect(clients.data[0].description).toBe(response[0].description);
        expect(clients.data[0].global).toBe(response[0].global);
        expect(clients.data[0].client_secret).toBe(response[0].client_secret);
        expect(clients.data[0].app_type).toBe(response[0].app_type);
        expect(clients.data[0].logo_uri).toBe(response[0].logo_uri);
<<<<<<< HEAD
        expect(clients.data[0].token_quota).toStrictEqual(response[0].token_quota);
=======
        expect(clients.data[0].refresh_token).toBe(response[0].refresh_token);

>>>>>>> d03b8fce
        done();
      });
    });

    it('should perform a GET request to /api/v2/clients', (done) => {
      clients.getAll().then(() => {
        expect(request.isDone()).toBe(true);
        done();
      });
    });

    it('should include the token in the Authorization header', (done) => {
      nock.cleanAll();

      const data = [{ client_id: '1' }];
      const request = nock(API_URL)
        .get('/clients')
        .matchHeader('Authorization', `Bearer ${token}`)
        .reply(200, data);

      clients.getAll().then(() => {
        expect(request.isDone()).toBe(true);
        done();
      });
    });

    it('should pass the parameters in the query-string', (done) => {
      nock.cleanAll();

      const queryParameters: GetClientsRequest | any = {
        fields: 'name,email',
        include_fields: true,
        page: 0,
        per_page: 50,
        include_totals: false,
        from: '12345',
        take: 50,
        is_global: true,
        is_first_party: false,
        app_type: 'web,mobile',
        q: 'name:John AND email:john@example.com',
      };

      const data = [{ client_id: '1' }];
      const request = nock(API_URL).get('/clients').query(queryParameters).reply(200, data);

      clients.getAll({ ...queryParameters }).then(() => {
        expect(request.isDone()).toBe(true);
        done();
      });
    });
  });

  describe('#create', () => {
    const data: ClientCreate = {
      name: 'test_name',
      description: 'test_description',
      app_type: 'spa',
      logo_uri: 'test_logo_uri',
      token_quota: {
        client_credentials: {
          per_day: 100,
          per_hour: 20,
          enforce: true,
        },
      },
    };
    const response: Partial<Client> = {
      tenant: 'test_tenant',
      client_id: '123',
      name: data.name,
      description: data.description,
      global: false,
      client_secret: 'test_secret',
      app_type: data.app_type,
      logo_uri: data.logo_uri,
      token_quota: {
        client_credentials: {
          per_day: 100,
          per_hour: 20,
          enforce: true,
        },
      },
    };
    let request: nock.Scope;

    beforeEach(() => {
      request = nock(API_URL).post('/clients').reply(201, response);
    });

    it('should return a promise if no callback is given', (done) => {
      clients.create(data).then(done.bind(null, null)).catch(done.bind(null, null));
    });

    it('should perform a POST request to /api/v2/clients', (done) => {
      clients.create(data).then(() => {
        expect(request.isDone()).toBe(true);

        done();
      });
    });

    it('should include the token in the Authorization header', (done) => {
      nock.cleanAll();

      const request = nock(API_URL)
        .post('/clients')
        .matchHeader('Authorization', `Bearer ${token}`)
        .reply(201, data);

      clients.create(data).then(() => {
        expect(request.isDone()).toBe(true);

        done();
      });
    });

    it('should include the new client data in the request body', (done) => {
      nock.cleanAll();

      const request = nock(API_URL)
        .post('/clients', data as any)
        .reply(201, data);

      clients.create(data).then(() => {
        expect(request.isDone()).toBe(true);

        done();
      });
    });

    it('should pass the body of the response to the "then" handler', (done) => {
      clients.create(data).then((client) => {
        expect(client.data.client_id).toBe(response.client_id);
        expect(client.data.name).toBe(response.name);
        expect(client.data.description).toBe(response.description);
        expect(client.data.global).toBe(response.global);
        expect(client.data.client_secret).toBe(response.client_secret);
        expect(client.data.app_type).toBe(response.app_type);
        expect(client.data.logo_uri).toBe(response.logo_uri);
        expect(client.data.token_quota).toStrictEqual(response.token_quota);
        done();
      });
    });
  });

  describe('#get', () => {
    const response: Partial<Client> = {
      tenant: 'test_tenant',
      client_id: '123',
      name: 'test_name',
      description: 'test_description',
      global: false,
      client_secret: 'test_secret',
      app_type: 'spa',
      logo_uri: 'test_logo_uri',
      token_quota: {
        client_credentials: {
          per_day: 100,
          per_hour: 20,
          enforce: true,
        },
      },
    };
    let request: nock.Scope;

    beforeEach(() => {
      request = nock(API_URL).get(`/clients/${response.client_id}`).reply(201, response);
    });

    it('should return a promise if no callback is given', (done) => {
      clients
        .get({ client_id: response.client_id as string })
        .then(done.bind(null, null))
        .catch(done.bind(null, null));
    });

    it('should perform a POST request to /api/v2/clients/5', (done) => {
      clients.get({ client_id: response.client_id as string }).then(() => {
        expect(request.isDone()).toBe(true);

        done();
      });
    });

    it('should pass the body of the response to the "then" handler', (done) => {
      clients.get({ client_id: response.client_id as string }).then((client) => {
        expect(client.data.client_id).toBe(response.client_id);
        expect(client.data.name).toBe(response.name);
        expect(client.data.description).toBe(response.description);
        expect(client.data.global).toBe(response.global);
        expect(client.data.client_secret).toBe(response.client_secret);
        expect(client.data.app_type).toBe(response.app_type);
        expect(client.data.logo_uri).toBe(response.logo_uri);
<<<<<<< HEAD
        expect(client.data.token_quota).toStrictEqual(response.token_quota);
=======
        expect(client.data.refresh_token).toBe(response.refresh_token);
>>>>>>> d03b8fce

        done();
      });
    });
  });

  describe('#update', () => {
    const data: ClientUpdate = {
      name: 'test_name',
      description: 'test_description',
      app_type: 'spa',
      logo_uri: 'test_logo_uri',
      token_quota: {
        client_credentials: {
          per_day: 100,
          per_hour: 20,
          enforce: true,
        },
      },
    };
    const response: Partial<Client> = {
      tenant: 'test_tenant',
      client_id: '123',
      name: data.name,
      description: data.description,
      global: false,
      client_secret: 'test_secret',
      app_type: data.app_type,
      logo_uri: data.logo_uri,
      token_quota: {
        client_credentials: {
          per_day: 100,
          per_hour: 20,
          enforce: true,
        },
      },
    };

    let request: nock.Scope;
    beforeEach(() => {
      request = nock(API_URL).patch(`/clients/${response.client_id}`).reply(200, response);
    });

    it('should return a promise if no callback is given', (done) => {
      clients
        .update({ client_id: response.client_id as string }, {})
        .then(done.bind(null, null))
        .catch(done.bind(null, null));
    });

    it('should perform a PATCH request to /api/v2/clients/5', (done) => {
      clients.update({ client_id: response.client_id as string }, {}).then(() => {
        expect(request.isDone()).toBe(true);

        done();
      });
    });

    it('should include the new data in the body of the request', (done) => {
      nock.cleanAll();

      const request = nock(API_URL)
        .patch(`/clients/${response.client_id as string}`, data as any)
        .reply(200, response);

      clients.update({ client_id: response.client_id as string }, data as any).then(() => {
        expect(request.isDone()).toBe(true);

        done();
      });
    });

    it('should pass the body of the response to the "then" handler', (done) => {
      clients.update({ client_id: response.client_id as string }, data as any).then((client) => {
        expect(client.data.client_id).toBe(response.client_id);
        expect(client.data.name).toBe(response.name);
        expect(client.data.description).toBe(response.description);
        expect(client.data.global).toBe(response.global);
        expect(client.data.client_secret).toBe(response.client_secret);
        expect(client.data.app_type).toBe(response.app_type);
        expect(client.data.logo_uri).toBe(response.logo_uri);
<<<<<<< HEAD
        expect(client.data.token_quota).toStrictEqual(response.token_quota);
=======
        expect(client.data.refresh_token).toBe(response.refresh_token);
>>>>>>> d03b8fce

        done();
      });
    });
  });

  describe('#delete', () => {
    const id = '5';
    let request: nock.Scope;

    beforeEach(() => {
      request = nock(API_URL).delete(`/clients/${id}`).reply(200, {});
    });

    it('should return a promise when no callback is given', (done) => {
      clients.delete({ client_id: id }).then(done.bind(null, null));
    });

    it(`should perform a DELETE request to /clients/${id}`, (done) => {
      clients.delete({ client_id: id }).then(() => {
        expect(request.isDone()).toBe(true);

        done();
      });
    });
  });

  describe('#rotateSecret', () => {
    const id = '5';
    let request: nock.Scope;

    beforeEach(() => {
      request = nock(API_URL).post(`/clients/${id}/rotate-secret`).reply(200, { client_id: '123' });
    });

    it('should return a promise if no callback is given', (done) => {
      clients
        .rotateClientSecret({ client_id: id }, {})
        .then(done.bind(null, null))
        .catch(done.bind(null, null));
    });

    it('should perform a POST request to /api/v2/clients/5/rotate-secret', (done) => {
      clients.rotateClientSecret({ client_id: id }).then(() => {
        expect(request.isDone()).toBe(true);

        done();
      });
    });

    it('should return an error when client_id is not sent', async () => {
      await expect(clients.rotateClientSecret({} as any)).rejects.toThrowError(RequiredError);
    });

    it('should include the new data in the body of the request', (done) => {
      nock.cleanAll();

      const request = nock(API_URL)
        .post(`/clients/${id}/rotate-secret`)
        .reply(200, { client_id: '123' });

      clients.rotateClientSecret({ client_id: id }).then(() => {
        expect(request.isDone()).toBe(true);

        done();
      });
    });

    it('should pass any errors to the promise catch handler', (done) => {
      nock.cleanAll();

      nock(API_URL).post(`/clients/${id}/rotate-secret`).reply(500, {});

      clients.rotateClientSecret({ client_id: id }).catch((err) => {
        expect(err).toBeDefined();

        done();
      });
    });
  });

  describe('#getCredentials', () => {
    let request: nock.Scope;
    const response: GetCredentials200ResponseInner[] = [
      {
        id: 'cred_1m7sfABoNTTKYwTQ8qt6tX',
        name: '',
        kid: 'IZSSTECp...',
        alg: 'RS256',
        credential_type: '',
        created_at: '',
        updated_at: '',
        expires_at: '',
        subject_dn: '',
        thumbprint_sha256: '',
      },
    ];

    beforeEach(() => {
      request = nock(API_URL).get('/clients/123/credentials').reply(200, response);
    });

    it('should return a promise if no callback is given', (done) => {
      clients
        .getCredentials({
          client_id: '123',
        })
        .then(done.bind(null, null))
        .catch(done.bind(null, null));
    });

    it('should pass any errors to the promise catch handler', (done) => {
      nock.cleanAll();

      nock(API_URL).get('/clients/123/credentials').reply(500, {});

      clients.getCredentials({ client_id: '123' }).catch((err) => {
        expect(err).toBeDefined();
        done();
      });
    });

    it('should pass the body of the response to the "then" handler', (done) => {
      clients
        .getCredentials({
          client_id: '123',
        })
        .then((credentials) => {
          expect(credentials.data).toBeInstanceOf(Array);

          expect(credentials.data.length).toBe(response.length);

          expect(credentials.data[0].kid).toBe(response[0].kid);

          done();
        });
    });

    it('should perform a GET request to /api/v2/clients/123/credentials', (done) => {
      clients
        .getCredentials({
          client_id: '123',
        })
        .then(() => {
          expect(request.isDone()).toBe(true);
          done();
        });
    });

    it('should include the token in the Authorization header', (done) => {
      nock.cleanAll();

      const data = [{ client_id: '1' }];
      const request = nock(API_URL)
        .get('/clients/123/credentials')
        .matchHeader('Authorization', `Bearer ${token}`)
        .reply(200, data);

      clients
        .getCredentials({
          client_id: '123',
        })
        .then(() => {
          expect(request.isDone()).toBe(true);
          done();
        });
    });
  });

  describe('#getCredential', () => {
    let request: nock.Scope;
    const response: GetCredentials200ResponseInner = {
      id: 'cred_1m7sfABoNTTKYwTQ8qt6tX',
      name: '',
      kid: 'IZSSTECp...',
      alg: 'RS256',
      credential_type: '',
      created_at: '',
      updated_at: '',
      expires_at: '',
      subject_dn: '',
      thumbprint_sha256: '',
    };
    beforeEach(() => {
      request = nock(API_URL).get('/clients/123/credentials/abc').reply(200, response);
    });

    it('should return a promise if no callback is given', (done) => {
      clients
        .getCredential({
          client_id: '123',
          credential_id: 'abc',
        })
        .then(done.bind(null, null))
        .catch(done.bind(null, null));
    });

    it('should pass any errors to the promise catch handler', (done) => {
      nock.cleanAll();

      nock(API_URL).get('/clients/123/credentials/abc').reply(500, {});

      clients
        .getCredential({
          client_id: '123',
          credential_id: 'abc',
        })
        .catch((err) => {
          expect(err).toBeDefined();
          done();
        });
    });

    it('should pass the body of the response to the "then" handler', (done) => {
      clients
        .getCredential({
          client_id: '123',
          credential_id: 'abc',
        })
        .then((credentials) => {
          expect(credentials.data.kid).toBe(response.kid);

          done();
        });
    });

    it('should perform a GET request to /api/v2/clients/123/credentials/abc', (done) => {
      clients
        .getCredential({
          client_id: '123',
          credential_id: 'abc',
        })
        .then(() => {
          expect(request.isDone()).toBe(true);
          done();
        });
    });

    it('should include the token in the Authorization header', (done) => {
      nock.cleanAll();

      const data = [{ client_id: '1' }];
      const request = nock(API_URL)
        .get('/clients/123/credentials/abc')
        .matchHeader('Authorization', `Bearer ${token}`)
        .reply(200, data);

      clients
        .getCredential({
          client_id: '123',
          credential_id: 'abc',
        })
        .then(() => {
          expect(request.isDone()).toBe(true);
          done();
        });
    });
  });

  describe('#createCredential', () => {
    const data: PostCredentialsOperationRequest = {
      client_id: '123',
    };
    const body: PostCredentialsRequest = {
      name: '',
      alg: 'RS256',
      credential_type: 'public_key',
      pem: '123',
    };
    const response: GetCredentials200ResponseInner = {
      id: 'cred_1m7sfABoNTTKYwTQ8qt6tX',
      name: '',
      kid: 'IZSSTECp...',
      alg: 'RS256',
      credential_type: 'public_key',
      created_at: '',
      updated_at: '',
      expires_at: '',
      subject_dn: '',
      thumbprint_sha256: '',
    };
    let request: nock.Scope;

    beforeEach(() => {
      request = nock(API_URL).post('/clients/123/credentials').reply(201, response);
    });

    it('should return a promise if no callback is given', (done) => {
      clients.createCredential(data, body).then(done.bind(null, null)).catch(done.bind(null, null));
    });

    it('should perform a POST request to /api/v2/clients/123/credentials', (done) => {
      clients.createCredential(data, body).then(() => {
        expect(request.isDone()).toBe(true);

        done();
      });
    });

    it('should include the token in the Authorization header', (done) => {
      nock.cleanAll();

      const request = nock(API_URL)
        .post('/clients/123/credentials')
        .matchHeader('Authorization', `Bearer ${token}`)
        .reply(201, data);

      clients.createCredential(data, body).then(() => {
        expect(request.isDone()).toBe(true);

        done();
      });
    });

    it('should include the new credential data in the request body', (done) => {
      nock.cleanAll();

      const request = nock(API_URL)
        .post('/clients/123/credentials', body as any)
        .reply(201, data);

      clients.createCredential(data, body).then(() => {
        expect(request.isDone()).toBe(true);

        done();
      });
    });

    it('should pass the body of the response to the "then" handler', (done) => {
      clients.createCredential(data, body).then((credential) => {
        expect(credential.data.kid).toBe(response.kid);

        done();
      });
    });
  });

  describe('#updateCredential', () => {
    const data: PatchCredentialsByCredentialIdRequest = {};
    const response: GetCredentials200ResponseInner = {
      id: 'cred_1m7sfABoNTTKYwTQ8qt6tX',
      name: '',
      kid: 'IZSSTECp...',
      alg: 'RS256',
      credential_type: 'public_key',
      created_at: '',
      updated_at: '',
      expires_at: '',
      subject_dn: '',
      thumbprint_sha256: '',
    };

    let request: nock.Scope;
    beforeEach(() => {
      request = nock(API_URL)
        .patch(`/clients/123/credentials/abc`, data as any)
        .reply(200, response);
    });

    it('should return a promise if no callback is given', (done) => {
      clients
        .updateCredential({ client_id: '123', credential_id: 'abc' }, data)
        .then(done.bind(null, null))
        .catch(done.bind(null, null));
    });

    it('should perform a PATCH request to /api/v2/clients/123/credentials/abc', (done) => {
      clients.updateCredential({ client_id: '123', credential_id: 'abc' }, data).then(() => {
        expect(request.isDone()).toBe(true);

        done();
      });
    });

    it('should include the new data in the body of the request', (done) => {
      nock.cleanAll();

      const request = nock(API_URL)
        .patch(`/clients/123/credentials/abc`, data as any)
        .reply(200, response);

      clients.updateCredential({ client_id: '123', credential_id: 'abc' }, data).then(() => {
        expect(request.isDone()).toBe(true);

        done();
      });
    });

    it('should pass the body of the response to the "then" handler', (done) => {
      clients
        .updateCredential({ client_id: '123', credential_id: 'abc' }, data)
        .then((credential) => {
          expect(credential.data.kid).toBe(response.kid);

          done();
        });
    });
  });

  describe('#deleteCredential', () => {
    const id = '123';
    let request: nock.Scope;

    beforeEach(() => {
      request = nock(API_URL).delete(`/clients/123/credentials/abc`).reply(200, {});
    });

    it('should return a promise when no callback is given', (done) => {
      clients
        .deleteCredential({ client_id: '123', credential_id: 'abc' })
        .then(done.bind(null, null));
    });

    it(`should perform a DELETE request to /clients/${id}`, (done) => {
      clients.deleteCredential({ client_id: '123', credential_id: 'abc' }).then(() => {
        expect(request.isDone()).toBe(true);

        done();
      });
    });
  });
});<|MERGE_RESOLUTION|>--- conflicted
+++ resolved
@@ -116,12 +116,8 @@
         expect(clients.data[0].client_secret).toBe(response[0].client_secret);
         expect(clients.data[0].app_type).toBe(response[0].app_type);
         expect(clients.data[0].logo_uri).toBe(response[0].logo_uri);
-<<<<<<< HEAD
         expect(clients.data[0].token_quota).toStrictEqual(response[0].token_quota);
-=======
         expect(clients.data[0].refresh_token).toBe(response[0].refresh_token);
-
->>>>>>> d03b8fce
         done();
       });
     });
@@ -316,11 +312,8 @@
         expect(client.data.client_secret).toBe(response.client_secret);
         expect(client.data.app_type).toBe(response.app_type);
         expect(client.data.logo_uri).toBe(response.logo_uri);
-<<<<<<< HEAD
         expect(client.data.token_quota).toStrictEqual(response.token_quota);
-=======
         expect(client.data.refresh_token).toBe(response.refresh_token);
->>>>>>> d03b8fce
 
         done();
       });
@@ -402,11 +395,8 @@
         expect(client.data.client_secret).toBe(response.client_secret);
         expect(client.data.app_type).toBe(response.app_type);
         expect(client.data.logo_uri).toBe(response.logo_uri);
-<<<<<<< HEAD
         expect(client.data.token_quota).toStrictEqual(response.token_quota);
-=======
         expect(client.data.refresh_token).toBe(response.refresh_token);
->>>>>>> d03b8fce
 
         done();
       });
