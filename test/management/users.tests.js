--- conflicted
+++ resolved
@@ -922,13 +922,6 @@
     });
   });
 
-<<<<<<< HEAD
-
-  describe('#getGuardianEnrollments', function () {
-    var data = {
-      id: 5,
-    };
-=======
   describe('#logs', function () {
     var data = {
       id: 'user_id'
@@ -936,16 +929,10 @@
     var url = (
       '/users/' + data.id + '/logs'
     );
->>>>>>> ca186aa4
-
 
     beforeEach(function () {
       this.request = nock(API_URL)
-<<<<<<< HEAD
-        .get('/users/' + data.id + '/enrollments')
-=======
         .get(url)
->>>>>>> ca186aa4
         .reply(200);
     });
 
@@ -953,67 +940,40 @@
     it('should accept a callback', function (done) {
       this
         .users
-<<<<<<< HEAD
-        .getGuardianEnrollments(data, done.bind(null, null));
-=======
         .logs(data, done.bind(null, null));
->>>>>>> ca186aa4
-    });
-
+    });
 
     it('should return a promise when no callback is given', function (done) {
       this
         .users
-<<<<<<< HEAD
-        .getGuardianEnrollments(data)
-=======
         .logs(data)
->>>>>>> ca186aa4
         .then(done.bind(null, null));
     });
 
-
-<<<<<<< HEAD
-    it('should perform a GET request to /api/v2/users/5/enrollments', function (done) {
-=======
     it('should perform a GET request to ' + url, function (done) {
->>>>>>> ca186aa4
       var request = this.request;
 
       this
         .users
-<<<<<<< HEAD
-        .getGuardianEnrollments(data)
-=======
         .logs(data)
->>>>>>> ca186aa4
-        .then(function () {
-          expect(request.isDone())
-            .to.be.true;
-
-          done();
-        });
-    });
-
+        .then(function () {
+          expect(request.isDone())
+            .to.be.true;
+
+          done();
+        });
+    });
 
     it('should pass any errors to the promise catch handler', function (done) {
       nock.cleanAll();
 
       var request = nock(API_URL)
-<<<<<<< HEAD
-        .get('/users/' + data.id + '/enrollments')
-=======
         .get(url)
->>>>>>> ca186aa4
         .reply(500);
 
       this
         .users
-<<<<<<< HEAD
-        .getGuardianEnrollments(data)
-=======
         .logs(data)
->>>>>>> ca186aa4
         .catch(function (err) {
           expect(err)
             .to.exist;
@@ -1027,19 +987,12 @@
       nock.cleanAll();
 
       var request = nock(API_URL)
-<<<<<<< HEAD
-        .get('/users/' + data.id + '/enrollments')
-=======
         .get(url)
->>>>>>> ca186aa4
         .matchHeader('authorization', 'Bearer ' + this.token)
         .reply(200);
 
       this
         .users
-<<<<<<< HEAD
-        .getGuardianEnrollments(data)
-=======
         .logs(data)
         .then(function () {
           expect(request.isDone())
@@ -1092,19 +1045,92 @@
       this
         .users
         .logs(data)
->>>>>>> ca186aa4
-        .then(function () {
-          expect(request.isDone())
-            .to.be.true;
-
-          done();
-        });
-    });
-<<<<<<< HEAD
-  });
-=======
-
-  });
-
->>>>>>> ca186aa4
+        .then(function () {
+          expect(request.isDone())
+            .to.be.true;
+
+          done();
+        });
+    });
+  });
+
+  describe('#getGuardianEnrollments', function () {
+    var data = {
+      id: 5,
+    };
+
+    beforeEach(function () {
+      this.request = nock(API_URL)
+        .get('/users/' + data.id + '/enrollments')
+        .reply(200);
+    });
+
+
+    it('should accept a callback', function (done) {
+      this
+        .users
+        .getGuardianEnrollments(data, done.bind(null, null));
+    });
+
+
+    it('should return a promise when no callback is given', function (done) {
+      this
+        .users
+        .getGuardianEnrollments(data)
+        .then(done.bind(null, null));
+    });
+
+    it('should perform a GET request to /api/v2/users/5/enrollments', function (done) {
+      var request = this.request;
+
+      this
+        .users
+        .getGuardianEnrollments(data)
+        .then(function () {
+          expect(request.isDone())
+            .to.be.true;
+
+          done();
+        });
+    });
+
+
+    it('should pass any errors to the promise catch handler', function (done) {
+      nock.cleanAll();
+
+      var request = nock(API_URL)
+        .get('/users/' + data.id + '/enrollments')
+        .reply(500);
+
+      this
+        .users
+        .getGuardianEnrollments(data)
+        .catch(function (err) {
+          expect(err)
+            .to.exist;
+
+          done();
+        });
+    });
+
+
+    it('should include the token in the authorization header', function (done) {
+      nock.cleanAll();
+
+      var request = nock(API_URL)
+        .get('/users/' + data.id + '/enrollments')
+        .matchHeader('authorization', 'Bearer ' + this.token)
+        .reply(200);
+
+      this
+        .users
+        .getGuardianEnrollments(data)
+        .then(function () {
+          expect(request.isDone())
+            .to.be.true;
+
+          done();
+        });
+    });
+  });
 });