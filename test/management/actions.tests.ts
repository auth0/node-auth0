import chai from 'chai';
import nock from 'nock';

const API_URL = 'https://tenant.auth0.com/api/v2';

import {
  ActionsManager,
  Configuration,
  GetActionVersionRequest,
  GetActions200ResponseActionsInner,
  GetActions200ResponseActionsInnerSupportedTriggersInnerIdEnum,
  GetActionsTriggerIdEnum,
  GetBindings200ResponseBindingsInner,
  GetExecution200Response,
  GetExecution200ResponseResultsInner,
  PatchActionOperationRequest,
  PatchActionRequest,
  PatchBindingsRequest,
} from '../../src/management/__generated/index';
import { ManagementClient } from '../../src/management';

const { expect } = chai;
describe('ActionsManager', () => {
  let actions: ActionsManager;
  let token: string;

  before(function () {
    token = 'TOKEN';
    const client = new ManagementClient({
      domain: 'tenant.auth0.com',
      token: token,
    });
    actions = client.actions;
  });

  describe('instance', () => {
    const methods = [
      'get',
      'getAll',
      'create',
      'update',
      'delete',
      'deploy',
      'test',
      'getVersions',
      'getVersion',
      'deployVersion',
      'getAllTriggers',
      'getTriggerBindings',
      'updateTriggerBindings',
    ];

    methods.forEach((method) => {
      it(`should have a ${method} method`, function () {
        expect((actions as any)[method]).to.exist.to.be.an.instanceOf(Function);
      });
    });
  });

  describe('#constructor', () => {
    it('should throw an error when no base URL is provided', () => {
      expect(() => {
        new ActionsManager({} as any);
      }).to.throw(Error, 'Must provide a base URL for the API');
    });

    it('should throw an error when the base URL is invalid', () => {
      expect(() => {
        new ActionsManager({
          baseUrl: '',
        });
      }).to.throw(Error, 'The provided base URL is invalid');
    });
  });

  describe('#actions', () => {
    let request: nock.Scope;

    describe('#getAll', () => {
      beforeEach(function () {
        request = nock(API_URL)
          .get('/actions/actions')
          .reply(200, [{ test: true }]);
      });

      it('should return a promise if no callback is given', function (done) {
        actions.getAll().then(done.bind(null, null)).catch(done.bind(null, null));
      });

      it('should pass any errors to the promise catch handler', function (done) {
        nock.cleanAll();

        nock(API_URL).get('/actions/actions').reply(500);

        actions.getAll().catch((err) => {
          expect(err).to.exist;
          done();
        });
      });

      it('should pass the body of the response to the "then" handler', function (done) {
        nock.cleanAll();

        const data = { actions: [{ id: '123' }] };
        nock(API_URL).get('/actions/actions').reply(200, data);

        actions.getAll().then((credentials) => {
          expect(credentials.data.actions).to.be.an.instanceOf(Array);

          expect(credentials.data.actions?.length).to.equal(data.actions.length);

          expect(credentials.data.actions?.[0].id).to.equal(data.actions[0].id);

          done();
        });
      });

      it('should perform a GET request', function (done) {
        actions.getAll().then(() => {
          expect(request.isDone()).to.be.true;
          done();
        });
      });

      it('should include the token in the Authorization header', function (done) {
        nock.cleanAll();

        const request = nock(API_URL)
          .get('/actions/actions')
          .matchHeader('Authorization', `Bearer ${token}`)
          .reply(200, {});

        actions.getAll().then(() => {
          expect(request.isDone()).to.be.true;
          done();
        });
      });

      it('should pass the parameters in the query-string', function (done) {
        nock.cleanAll();

        const params = {
          triggerId: GetActionsTriggerIdEnum.post_login,
          actionName: 'test',
        };
        const request = nock(API_URL).get('/actions/actions').query(params).reply(200, {});

        actions.getAll(params).then(() => {
          expect(request.isDone()).to.be.true;

          done();
        });
      });
    });

    describe('#get', () => {
      let data: GetActions200ResponseActionsInner;
      beforeEach(function () {
        data = {
          id: '0d565aa1-d8ce-4802-83e7-82e3d2040222',
          name: 'Test Action',
          supported_triggers: [
            {
              id: 'post-login',
              version: 'v1',
            },
          ],
          created_at: '2020-07-29T19:45:15.725999098Z',
          updated_at: '2020-07-29T19:45:15.725999098Z',
        };

        request = nock(API_URL).get(`/actions/actions/${data.id}`).reply(200, data);
      });

      it('should return a promise if no callback is given', function (done) {
        actions
          .get({ id: data.id as string })
          .then(done.bind(null, null))
          .catch(done.bind(null, null));
      });

      it('should perform a GET request', function (done) {
        actions.get({ id: data.id as string }).then(() => {
          expect(request.isDone()).to.be.true;

          done();
        });
      });

      it('should pass any errors to the promise catch handler', function (done) {
        nock.cleanAll();

        nock(API_URL).get(`/actions/actions/${data.id}`).reply(500);

        actions.get({ id: data.id as string }).catch((err) => {
          expect(err).to.exist;

          done();
        });
      });

      it('should include the token in the Authorization header', function (done) {
        nock.cleanAll();

        const request = nock(API_URL)
<<<<<<< HEAD
          .get(`/actions/actions/${this.data.id}`)
          //.matchHeader('Authorization', `Bearer ${this.token}`)
=======
          .get(`/actions/actions/${data.id}`)
          .matchHeader('Authorization', `Bearer ${token}`)
>>>>>>> 2bd66b40
          .reply(200, {});

        actions.get({ id: data.id as string }).then(() => {
          expect(request.isDone()).to.be.true;

          done();
        });
      });
    });

    describe('#create', () => {
      const data = {
        name: 'my-action-13',
        supported_triggers: [
          {
            id: GetActions200ResponseActionsInnerSupportedTriggersInnerIdEnum.post_login,
            version: 'v1',
          },
        ],
      };

      beforeEach(function () {
        request = nock(API_URL).post('/actions/actions').reply(201, {});
      });

      it('should return a promise if no callback is given', function (done) {
        actions.create(data).then(done.bind(null, null)).catch(done.bind(null, null));
      });

      it('should pass any errors to the promise catch handler', function (done) {
        nock.cleanAll();

        nock(API_URL).post('/actions/actions/').reply(500);

        actions.create(data).catch((err) => {
          expect(err).to.exist;
          done();
        });
      });

      it('should perform a POST request', function (done) {
        actions.create(data).then(() => {
          expect(request.isDone()).to.be.true;
          done();
        });
      });

      it('should pass the data in the body of the request', function (done) {
        nock.cleanAll();

        const request = nock(API_URL).post('/actions/actions', data).reply(200, {});

        actions.create(data).then(() => {
          expect(request.isDone()).to.be.true;
          done();
        });
      });

      it('should include the token in the Authorization header', function (done) {
        nock.cleanAll();

        const request = nock(API_URL)
          .post('/actions/actions')
          .matchHeader('Authorization', `Bearer ${token}`)
          .reply(200, {});

        actions.create(data).then(() => {
          expect(request.isDone()).to.be.true;

          done();
        });
      });
    });

    describe('#update', () => {
      let data: PatchActionOperationRequest;
      beforeEach(function () {
        data = { id: 'ACTION_ID' };

        request = nock(API_URL)
          .patch(`/actions/actions/${data.id}`, { name: 'my-new-action-name' })
          .reply(200, data);
      });

      it('should return a promise if no callback is given', function (done) {
        actions
          .update({ id: 'ACTION_ID' }, { name: 'my-new-action-name' })
          .then(done.bind(null, null))
          .catch(done.bind(null, null));
      });

      it('should perform a PATCH request', function (done) {
        actions.update({ id: 'ACTION_ID' }, { name: 'my-new-action-name' }).then(() => {
          expect(request.isDone()).to.be.true;

          done();
        });
      });

      it('should include the new data in the body of the request', function (done) {
        nock.cleanAll();

        const request = nock(API_URL)
          .patch(`/actions/actions/${data.id}`, { name: 'my-new-action-name' })
          .reply(200, {});

        actions.update({ id: 'ACTION_ID' }, { name: 'my-new-action-name' }).then(() => {
          expect(request.isDone()).to.be.true;

          done();
        });
      });

      it('should pass any errors to the promise catch handler', function (done) {
        nock.cleanAll();

        nock(API_URL).patch(`/actions/actions/${data.id}`).reply(500);

        actions.update({ id: data.id }, { name: 'my-new-action-name' }).catch((err) => {
          expect(err).to.exist;

          done();
        });
      });
    });

    describe('#deploy', () => {
      const action_id = 'action-id-1';

      beforeEach(function () {
        request = nock(API_URL).post(`/actions/actions/${action_id}/deploy`).reply(200, {});
      });

      it('should return a promise when no callback is given', function (done) {
        actions.deploy({ id: action_id }).then(done.bind(null, null));
      });

      it(`should perform a post request`, function (done) {
        actions.deploy({ id: action_id }).then(() => {
          expect(request.isDone()).to.be.true;

          done();
        });
      });

      it('should pass any errors to the promise catch handler', function (done) {
        nock.cleanAll();

        nock(API_URL).post(`/actions/actions/${action_id}/deploy`).reply(500);

        actions.deploy({ id: action_id }).catch((err) => {
          expect(err).to.exist;

          done();
        });
      });

      it('should include the token in the authorization header', function (done) {
        nock.cleanAll();

        console.log(this.token);

        const request = nock(API_URL)
          .post(`/actions/actions/${action_id}/deploy`)
          .matchHeader('authorization', `Bearer ${token}`)
          .reply(200, {});

        actions.deploy({ id: action_id }).then(() => {
          expect(request.isDone()).to.be.true;

          done();
        });
      });
    });

    describe('#test', () => {
      const action_id = 'action-id-1';
      const payload = { event: {} };

      beforeEach(function () {
        request = nock(API_URL).post(`/actions/actions/${action_id}/test`).reply(200, {});
      });

      it('should return a promise when no callback is given', function (done) {
        actions.test({ id: action_id }, { payload }).then(done.bind(null, null));
      });

      it(`should perform a post request${action_id}`, function (done) {
        actions.test({ id: action_id }, { payload }).then(() => {
          expect(request.isDone()).to.be.true;

          done();
        });
      });

      it('should pass any errors to the promise catch handler', function (done) {
        nock.cleanAll();

        nock(API_URL).post(`/actions/actions/${action_id}/test`).reply(500);

        actions.test({ id: action_id }, { payload }).catch((err) => {
          expect(err).to.exist;

          done();
        });
      });

      it('should include the token in the authorization header', function (done) {
        nock.cleanAll();

        const request = nock(API_URL)
          .post(`/actions/actions/${action_id}/test`)
          .matchHeader('authorization', `Bearer ${token}`)
          .reply(200, {});

        actions.test({ id: action_id }, { payload }).then(() => {
          expect(request.isDone()).to.be.true;

          done();
        });
      });
    });

    describe('#delete', () => {
      const action_id = 'action-id-1';

      beforeEach(function () {
        request = nock(API_URL).delete(`/actions/actions/${action_id}`).reply(200);
      });

      it('should return a promise when no callback is given', function (done) {
        actions.delete({ id: action_id }).then(done.bind(null, null));
      });

      it(`should perform a delete request${action_id}`, function (done) {
        actions.delete({ id: action_id }).then(() => {
          expect(request.isDone()).to.be.true;

          done();
        });
      });

      it('should pass any errors to the promise catch handler', function (done) {
        nock.cleanAll();

        nock(API_URL).delete(`/actions/actions/${action_id}`).reply(500);

        actions.delete({ id: action_id }).catch((err) => {
          expect(err).to.exist;

          done();
        });
      });

      it('should include the token in the authorization header', function (done) {
        nock.cleanAll();

        const request = nock(API_URL)
          .delete(`/actions/actions/${action_id}`)
          .matchHeader('authorization', `Bearer ${token}`)
          .reply(200, {});

        actions.delete({ id: action_id }).then(() => {
          expect(request.isDone()).to.be.true;

          done();
        });
      });
    });
  });

  describe('action versions', () => {
    describe('#getVersions', () => {
      let data: GetActionVersionRequest;
      let request: nock.Scope;

      beforeEach(function () {
        nock.cleanAll();

        data = {
          id: '0d565aa1-d8ce-4802-83e7-82e3d2040222',
          actionId: '123',
        };

        request = nock(API_URL).get(`/actions/actions/${data.id}/versions`).reply(200, data);
      });

      it('should return a promise if no callback is given', function (done) {
        actions
          .getVersion({ actionId: data.id, id: '123' })
          .then(done.bind(null, null))
          .catch(done.bind(null, null));
      });

      it('should perform a GET request', function (done) {
        actions.getVersions({ actionId: data.id }).then(() => {
          expect(request.isDone()).to.be.true;

          done();
        });
      });

      it('should pass any errors to the promise catch handler', function (done) {
        nock.cleanAll();

        nock(API_URL).get(`/actions/actions/${data.id}/versions`).reply(500);

        actions.getVersions({ actionId: data.id }).catch((err) => {
          expect(err).to.exist;

          done();
        });
      });

      it('should include the token in the Authorization header', function (done) {
        nock.cleanAll();

        const request = nock(API_URL)
          .get(`/actions/actions/${data.id}/versions`)
          .matchHeader('Authorization', `Bearer ${token}`)
          .reply(200, {});

        actions.getVersions({ actionId: data.id }).then(() => {
          expect(request.isDone()).to.be.true;

          done();
        });
      });
    });

    describe('#getVersion', () => {
      let data: GetActionVersionRequest;
      let request: nock.Scope;

      beforeEach(function () {
        nock.cleanAll();

        data = {
          actionId: '0d565aa1-d8ce-4802-83e7-82e3d2040222',
          id: '7asd8sd9-d8ce-4802-83e7-82e3d2040222',
        };

        request = nock(API_URL)
          .get(`/actions/actions/${data.actionId}/versions/${data.id}`)
          .reply(200, data);
      });

      it('should return a promise if no callback is given', function (done) {
        actions
          .getVersion({ actionId: data.actionId, id: data.id })
          .then(done.bind(null, null))
          .catch(done.bind(null, null));
      });

      it('should perform a GET request', function (done) {
        actions.getVersion({ actionId: data.actionId, id: data.id }).then(() => {
          expect(request.isDone()).to.be.true;

          done();
        });
      });

      it('should pass any errors to the promise catch handler', function (done) {
        nock.cleanAll();

        nock(API_URL).get(`/actions/actions/${data.actionId}/versions/${data.id}`).reply(500);

        actions.getVersion({ actionId: data.actionId, id: data.id }).catch((err) => {
          expect(err).to.exist;

          done();
        });
      });

      it('should include the token in the Authorization header', function (done) {
        nock.cleanAll();

        const request = nock(API_URL)
          .get(`/actions/actions/${data.actionId}/versions/${data.id}`)
          .matchHeader('Authorization', `Bearer ${token}`)
          .reply(200, {});

        actions.getVersion({ actionId: data.actionId, id: data.id }).then(() => {
          expect(request.isDone()).to.be.true;

          done();
        });
      });
    });

    describe('#deployVersion', () => {
      const action_id = 'action-id-1';
      const version_id = 'action-version-id-1';
      let request: nock.Scope;

      beforeEach(function () {
        request = nock(API_URL)
          .post(`/actions/actions/${action_id}/versions/${version_id}/deploy`)
          .reply(200, {});
      });

      it('should return a promise when no callback is given', function (done) {
        actions
          .deployVersion({ actionId: action_id, id: version_id }, {})
          .then(done.bind(null, null));
      });

      it('should perform a post request', function (done) {
        actions
          .deployVersion({ actionId: action_id, id: version_id }, { update_draft: true })
          .then(() => {
            expect(request.isDone()).to.be.true;

            done();
          });
      });

      it('should pass any errors to the promise catch handler', function (done) {
        nock.cleanAll();

        nock(API_URL)
          .post(`/actions/actions/${action_id}/versions/${version_id}/deploy`)
          .reply(500);

        actions.deployVersion({ actionId: action_id, id: version_id }, {}).catch((err) => {
          expect(err).to.exist;

          done();
        });
      });

      it('should include the token in the authorization header', function (done) {
        nock.cleanAll();

        const request = nock(API_URL)
          .post(`/actions/actions/${action_id}/versions/${version_id}/deploy`)
          .matchHeader('authorization', `Bearer ${token}`)
          .reply(200, {});

        actions.deployVersion({ actionId: action_id, id: version_id }, {}).then(() => {
          expect(request.isDone()).to.be.true;

          done();
        });
      });
    });
  });

  describe('executions', () => {
    let data: GetExecution200Response;
    let request: nock.Scope;

    describe('#getExecution', () => {
      beforeEach(function () {
        data = {
          id: '0d565aa1-d8ce-4802-83e7',
        };

        request = nock(API_URL).get(`/actions/executions/${data.id}`).reply(200, data);
      });

      it('should return a promise if no callback is given', function (done) {
        actions
          .getExecution({ id: data.id as string })
          .then(done.bind(null, null))
          .catch(done.bind(null, null));
      });

      it('should perform a GET request', function (done) {
        actions
          .getExecution({ id: data.id as string })
          .then(() => {
            expect(request.isDone()).to.be.true;

            done();
          })
          .catch((err) => {
            console.log(err);
          });
      });

      it('should pass any errors to the promise catch handler', function (done) {
        nock.cleanAll();

        nock(API_URL).get(`/actions/executions/${data.id}`).reply(500);

        actions.getExecution({ id: data.id as string }).catch((err) => {
          expect(err).to.exist;

          done();
        });
      });

      it('should include the token in the Authorization header', function (done) {
        nock.cleanAll();

        const request = nock(API_URL)
          .get(`/actions/executions/${data.id}`)
          .matchHeader('Authorization', `Bearer ${token}`)
          .reply(200, {});

        actions.getExecution({ id: data.id as string }).then(() => {
          expect(request.isDone()).to.be.true;

          done();
        });
      });
    });
  });

  describe('triggers', () => {
    const params = { per_page: 2 };
    let request: nock.Scope;

    describe('#getAllTriggers', () => {
      beforeEach(function () {
        request = nock(API_URL).get('/actions/triggers').reply(200, {});
      });

      it('should return a promise if no callback is given', function (done) {
        actions.getAllTriggers().then(done.bind(null, null)).catch(done.bind(null, null));
      });

      it('should pass any errors to the promise catch handler', function (done) {
        nock.cleanAll();

        nock(API_URL).get('/actions/triggers').reply(500);

        actions.getAllTriggers().catch((err) => {
          expect(err).to.exist;
          done();
        });
      });

      it('should pass the body of the response to the "then" handler', function (done) {
        nock.cleanAll();

        const data = { triggers: [{ id: 'trigger1' }] };
        nock(API_URL).get('/actions/triggers').reply(200, data);

        actions.getAllTriggers().then((triggers) => {
          expect(triggers.data.triggers).to.be.an.instanceOf(Array);

          expect(triggers.data.triggers?.length).to.equal(data.triggers.length);

          expect(triggers.data.triggers?.[0].id).to.equal(data.triggers[0].id);

          done();
        });
      });

      it('should perform a GET request', function (done) {
        actions.getAllTriggers().then(() => {
          expect(request.isDone()).to.be.true;
          done();
        });
      });

      it('should include the token in the Authorization header', function (done) {
        nock.cleanAll();

        const request = nock(API_URL)
          .get('/actions/triggers')
          .matchHeader('Authorization', `Bearer ${token}`)
          .reply(200, {});

        actions.getAllTriggers().then(() => {
          expect(request.isDone()).to.be.true;
          done();
        });
      });
    });

    describe('#updateTriggerBindings', () => {
      const trigger_id = 'post-login';
      let data: PatchBindingsRequest;

      beforeEach(function () {
        data = { bindings: [] };

        nock(API_URL).patch(`/actions/triggers/${trigger_id}/bindings`).reply(200, data);
      });

      it('should return a promise if no callback is given', function (done) {
        actions
          .updateTriggerBindings({ triggerId: trigger_id }, data)
          .then(done.bind(null, null))
          .catch(done.bind(null, null));
      });

      it('should perform a PATCH request', function (done) {
        actions.updateTriggerBindings({ triggerId: trigger_id }, data).then(() => {
          expect(request.isDone()).to.be.true;

          done();
        });
      });

      it('should include the new data in the body of the request', function (done) {
        nock.cleanAll();

        const request = nock(API_URL)
          .patch(`/actions/triggers/${trigger_id}/bindings`)
          .reply(200, {});

        actions.updateTriggerBindings({ triggerId: trigger_id }, data).then(() => {
          expect(request.isDone()).to.be.true;

          done();
        });
      });

      it('should pass any errors to the promise catch handler', function (done) {
        nock.cleanAll();

        nock(API_URL).patch(`/actions/triggers/${trigger_id}/bindings`).reply(500);

        actions.updateTriggerBindings({ triggerId: trigger_id }, data).catch((err) => {
          expect(err).to.exist;

          done();
        });
      });
    });

    describe('#getTriggerBindings', () => {
      const trigger_id = 'post-login';
      let data: GetBindings200ResponseBindingsInner[];
      let request: nock.Scope;

      beforeEach(function () {
        data = [];

        request = nock(API_URL).get(`/actions/triggers/${trigger_id}/bindings`).reply(200, data);
      });

      it('should return a promise if no callback is given', function (done) {
        actions
          .getTriggerBindings({ triggerId: trigger_id })
          .then(done.bind(null, null))
          .catch(done.bind(null, null));
      });

      it('should perform a GET request', function (done) {
        actions.getTriggerBindings({ triggerId: trigger_id }).then(() => {
          expect(request.isDone()).to.be.true;

          done();
        });
      });

      it('should include the new data in the body of the request', function (done) {
        nock.cleanAll();

        const request = nock(API_URL)
          .get(`/actions/triggers/${trigger_id}/bindings`)
          .reply(200, {});

        actions.getTriggerBindings({ triggerId: trigger_id }).then(() => {
          expect(request.isDone()).to.be.true;

          done();
        });
      });

      it('should pass any errors to the promise catch handler', function (done) {
        nock.cleanAll();

        nock(API_URL).patch(`/actions/triggers/${trigger_id}/bindings`).reply(500);

        actions.getTriggerBindings({ triggerId: trigger_id }).catch((err) => {
          expect(err).to.exist;

          done();
        });
      });
    });
  });
});<|MERGE_RESOLUTION|>--- conflicted
+++ resolved
@@ -203,13 +203,8 @@
         nock.cleanAll();
 
         const request = nock(API_URL)
-<<<<<<< HEAD
-          .get(`/actions/actions/${this.data.id}`)
-          //.matchHeader('Authorization', `Bearer ${this.token}`)
-=======
           .get(`/actions/actions/${data.id}`)
           .matchHeader('Authorization', `Bearer ${token}`)
->>>>>>> 2bd66b40
           .reply(200, {});
 
         actions.get({ id: data.id as string }).then(() => {
@@ -370,8 +365,6 @@
       it('should include the token in the authorization header', function (done) {
         nock.cleanAll();
 
-        console.log(this.token);
-
         const request = nock(API_URL)
           .post(`/actions/actions/${action_id}/deploy`)
           .matchHeader('authorization', `Bearer ${token}`)
