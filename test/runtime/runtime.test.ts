import nock from 'nock';
import { jest } from '@jest/globals';
import { AuthenticationClient, ManagementClient } from '../../src';
import { BaseAPI, InitOverrideFunction, RequestOpts, ResponseError } from '../../src/runtime';
import { RequestInit, Response } from 'node-fetch';
import { AuthApiError } from '../../src/auth/BaseAuthApi';
import { ManagementApiError } from '../../src/management';

export class TestClient extends BaseAPI {
  public async testRequest(
    context: RequestOpts,
    initOverrides?: RequestInit | InitOverrideFunction
  ): Promise<Response> {
    return this.request(context, initOverrides);
  }
}

describe('Runtime', () => {
  const URL = 'https://tenant.auth0.com/api/v2';
  let _setTimeout: typeof setTimeout;

  beforeEach(() => {
    _setTimeout = setTimeout;
    (global as any).setTimeout = (fn: () => void, _timeout: number): void => fn();
  });

  afterEach(() => {
    nock.cleanAll();
    jest.clearAllMocks();
    (global as any).setTimeout = _setTimeout;
  });

  it('should retry 429 until getting a succesful response', async () => {
    const request = nock(URL, { encodedQueryParams: true })
      .get('/clients')
      .times(2)
      .reply(429)
      .get('/clients')
      .reply(200, [{ client_id: '123' }]);

    const client = new TestClient({
      baseUrl: URL,
      parseError: async (response: Response) => {
        const body = await response.text();
        return new ResponseError(
          response.status,
          body,
          response.headers,
          'Response returned an error code'
        );
      },
    });

    const response = await client.testRequest({
      path: `/clients`,
      method: 'GET',
    });

    const data = (await response.json()) as Array<{ client_id: string }>;

    expect(data[0].client_id).toBe('123');
    expect(request.isDone()).toBe(true);
  });

  it('should only retry until default configured attempts', async () => {
    const request = nock(URL, { encodedQueryParams: true })
      .get('/clients')
      .times(4)
      .reply(429)
      .get('/clients')
      .reply(200, [{ client_id: '123' }]);

    const client = new TestClient({
      baseUrl: URL,
      parseError: async (response: Response) => {
        const body = await response.text();
        return new ResponseError(
          response.status,
          body,
          response.headers,
          'Response returned an error code'
        );
      },
    });

    try {
      await client.testRequest({
        path: `/clients`,
        method: 'GET',
      });
      // Should not reach this
      expect(true).toBeFalsy();
    } catch (e: any) {
      if (e instanceof ResponseError) {
        expect(e.statusCode).toBe(429);
        expect(request.isDone()).toBe(false);
      } else {
        expect(e).toBeInstanceOf(ResponseError);
      }
    }
  });

  it('should retry 429 the configured amount of times', async () => {
    const request = nock(URL, { encodedQueryParams: true })
      .get('/clients')
      .times(4)
      .reply(429)
      .get('/clients')
      .reply(200, [{ client_id: '123' }]);

    const client = new TestClient({
      baseUrl: URL,
      parseError: async (response: Response) => {
        const body = await response.text();
        return new ResponseError(
          response.status,
          body,
          response.headers,
          'Response returned an error code'
        );
      },
      retry: {
        maxRetries: 4,
      },
    });

    const response = await client.testRequest({
      path: `/clients`,
      method: 'GET',
    });

    const data = (await response.json()) as Array<{ client_id: string }>;

    expect(data[0].client_id).toBe('123');
    expect(request.isDone()).toBe(true);
  });

  it('should not retry if not 429', async () => {
    const request = nock(URL, { encodedQueryParams: true })
      .get('/clients')
      .reply(428)
      .get('/clients')
      .reply(200, [{ client_id: '123' }]);

    const client = new TestClient({
      baseUrl: URL,
      parseError: async (response: Response) => {
        const body = await response.text();
        return new ResponseError(
          response.status,
          body,
          response.headers,
          'Response returned an error code'
        );
      },
    });

    try {
      await client.testRequest({
        path: `/clients`,
        method: 'GET',
      });
      // Should not reach this
      expect(true).toBeFalsy();
    } catch (e: any) {
      if (e instanceof ResponseError) {
        expect(e.statusCode).toBe(428);
        expect(request.isDone()).toBe(false);
      } else {
        expect(e).toBeInstanceOf(ResponseError);
      }
    }
  });

  it('should retry using a configurable status code', async () => {
    const request = nock(URL, { encodedQueryParams: true })
      .get('/clients')
      .times(2)
      .reply(428)
      .get('/clients')
      .reply(200, [{ client_id: '123' }]);

    const client = new TestClient({
      baseUrl: URL,
      parseError: async (response: Response) => {
        const body = await response.text();
        return new ResponseError(
          response.status,
          body,
          response.headers,
          'Response returned an error code'
        );
      },
      retry: {
        retryWhen: [428],
      },
    });

    const response = await client.testRequest({
      path: `/clients`,
      method: 'GET',
    });

    const data = (await response.json()) as Array<{ client_id: string }>;

    expect(data[0].client_id).toBe('123');
    expect(request.isDone()).toBe(true);
  });

  it('should retry using multiple configurable status code', async () => {
    const request = nock(URL, { encodedQueryParams: true })
      .get('/clients')
      .reply(428)
      .get('/clients')
      .reply(429)
      .get('/clients')
      .reply(200, [{ client_id: '123' }]);

    const client = new TestClient({
      baseUrl: URL,
      parseError: async (response: Response) => {
        const body = await response.text();
        return new ResponseError(
          response.status,
          body,
          response.headers,
          'Response returned an error code'
        );
      },
      retry: {
        retryWhen: [428, 429],
      },
    });

    const response = await client.testRequest({
      path: `/clients`,
      method: 'GET',
    });

    const data = (await response.json()) as Array<{ client_id: string }>;

    expect(data[0].client_id).toBe('123');
    expect(request.isDone()).toBe(true);
  });

  it('should only retry configured status codes', async () => {
    const request = nock(URL, { encodedQueryParams: true })
      .get('/clients')
      .reply(428)
      .get('/clients')
      .reply(429)
      .get('/clients')
      .reply(200, [{ client_id: '123' }]);

    const client = new TestClient({
      baseUrl: URL,
      parseError: async (response: Response) => {
        const body = await response.text();
        return new ResponseError(
          response.status,
          body,
          response.headers,
          'Response returned an error code'
        );
      },
      retry: {
        retryWhen: [428],
      },
    });

    try {
      await client.testRequest({
        path: `/clients`,
        method: 'GET',
      });

      // Should not reach this
      expect(true).toBeFalsy();
    } catch (e: any) {
      if (e instanceof ResponseError) {
        expect(e.statusCode).toBe(429);
        expect(request.isDone()).toBe(false);
      } else {
        expect(e).toBeInstanceOf(ResponseError);
      }
    }
  });

  it('should not retry if not enabled', async () => {
    const request = nock(URL, { encodedQueryParams: true })
      .get('/clients')
      .reply(429)
      .get('/clients')
      .reply(200, [{ client_id: '123' }]);

    const client = new TestClient({
      baseUrl: URL,
      parseError: async (response: Response) => {
        const body = await response.text();
        return new ResponseError(
          response.status,
          body,
          response.headers,
          'Response returned an error code'
        );
      },
      retry: {
        enabled: false,
      },
    });

    try {
      await client.testRequest({
        path: `/clients`,
        method: 'GET',
      });

      // Should not reach this
      expect(true).toBeFalsy();
    } catch (e: any) {
      if (e instanceof ResponseError) {
        expect(e.statusCode).toBe(429);
        expect(request.isDone()).toBe(false);
      } else {
        expect(e).toBeInstanceOf(ResponseError);
      }
    }
  });

  describe('Runtime for ManagementClient', () => {
    const URL = 'https://tenant.auth0.com/api/v2';

    it('should retry if enabled', async () => {
      const request = nock(URL, { encodedQueryParams: true })
        .get('/clients')
        .times(2)
        .reply(429)
        .get('/clients')
        .reply(200, [{ client_id: '123' }]);

      const token = 'TOKEN';
      const client = new ManagementClient({
        domain: 'tenant.auth0.com',
        token: token,
      });
      const response = await client.clients.getAll();

      expect(response.data[0].client_id).toBe('123');
      expect(request.isDone()).toBe(true);
    });

    it('should not retry if not enabled', async () => {
      const request = nock(URL, { encodedQueryParams: true })
        .get('/clients')
        .reply(429)
        .get('/clients')
        .reply(200, [{ client_id: '123' }]);

      const token = 'TOKEN';
      const client = new ManagementClient({
        domain: 'tenant.auth0.com',
        token: token,
        retry: {
          enabled: false,
        },
      });

<<<<<<< HEAD
      // Should not reach this
      expect(true).toBeFalsy();
    } catch (e: any) {
      if (e instanceof ResponseError) {
        expect(e.statusCode).toBe(429);
        expect(request.isDone()).toBe(false);
      } else {
        expect(e).toBeInstanceOf(ResponseError);
      }
    }
  });

  it('should throw a ResponseError when response does not provide payload', async () => {
    nock(URL, { encodedQueryParams: true }).get('/clients').reply(428);

    const token = 'TOKEN';
    const client = new ManagementClient({
      domain: 'tenant.auth0.com',
      token: token,
    });

    try {
      await client.clients.getAll();
      // Should not reach this
      expect(true).toBeFalsy();
    } catch (e: any) {
      if (e instanceof ResponseError) {
        expect(e.statusCode).toBe(428);
      } else {
        expect(e).toBeInstanceOf(ResponseError);
      }
    }
  });

  it('should throw an ManagementApiError when backend provides known error details', async () => {
    nock(URL, { encodedQueryParams: true }).get('/clients').reply(428, {
      error: 'test error',
      errorCode: 'test error code',
      message: 'test message',
      statusCode: 401,
    });

    const token = 'TOKEN';
    const client = new ManagementClient({
      domain: 'tenant.auth0.com',
      token: token,
    });

    try {
      await client.clients.getAll();
      // Should not reach this
      expect(true).toBeFalsy();
    } catch (e: any) {
      if (e instanceof ManagementApiError) {
        expect(e.error).toBe('test error');
        expect(e.errorCode).toBe('test error code');
        expect(e.message).toBe('test message');
        expect(e.statusCode).toBe(401);
      } else {
        expect(e).toBeInstanceOf(ManagementApiError);
      }
    }
  });

  it('should throw an ManagementApiError and fallback to the response status code when statusCode omitted from response', async () => {
    nock(URL, { encodedQueryParams: true }).get('/clients').reply(428, {
      error: 'test error',
      errorCode: 'test error code',
      message: 'test message',
    });

    const token = 'TOKEN';
    const client = new ManagementClient({
      domain: 'tenant.auth0.com',
      token: token,
    });

    try {
      await client.clients.getAll();
      // Should not reach this
      expect(true).toBeFalsy();
    } catch (e: any) {
      if (e instanceof ManagementApiError) {
        expect(e.error).toBe('test error');
        expect(e.errorCode).toBe('test error code');
        expect(e.message).toBe('test message');
        expect(e.statusCode).toBe(428);
      } else {
        expect(e).toBeInstanceOf(ManagementApiError);
      }
    }
  });
});

describe('Runtime for AuthenticationClient', () => {
  const URL = 'https://tenant.auth0.com';
  afterEach(() => {
    nock.cleanAll();
    jest.clearAllMocks();
  });

  it('should retry if enabled', async () => {
    const request = nock(URL, { encodedQueryParams: true })
      .post('/oauth/token')
      .times(2)
      .reply(429)
      .post('/oauth/token')
      .reply(200, { access_token: '123' });

    const client = new AuthenticationClient({
      domain: 'tenant.auth0.com',
      clientId: '123',
      clientSecret: '123',
    });
    const response = await client.oauth.clientCredentialsGrant({
      audience: '123',
=======
      try {
        await client.clients.getAll();

        // Should not reach this
        expect(true).toBeFalsy();
      } catch (e: any) {
        if (e instanceof ResponseError) {
          expect(e.response.status).toBe(429);
          expect(request.isDone()).toBe(false);
        } else {
          expect(e).toBeInstanceOf(ResponseError);
        }
      }
>>>>>>> ed5daef3
    });
  });

  describe('Runtime for AuthenticationClient', () => {
    const URL = 'https://tenant.auth0.com';

    it('should retry if enabled', async () => {
      const request = nock(URL, { encodedQueryParams: true })
        .post('/oauth/token')
        .times(2)
        .reply(429)
        .post('/oauth/token')
        .reply(200, { access_token: '123' });

      const client = new AuthenticationClient({
        domain: 'tenant.auth0.com',
        clientId: '123',
        clientSecret: '123',
      });
      const response = await client.oauth.clientCredentialsGrant({
        audience: '123',
      });

      expect(response.data.access_token).toBe('123');
      expect(request.isDone()).toBe(true);
    });

    it('should not retry if not enabled', async () => {
      const request = nock(URL, { encodedQueryParams: true })
        .post('/oauth/token')
        .reply(429)
        .post('/oauth/token')
        .reply(200, { access_token: '123' });

      const client = new AuthenticationClient({
        domain: 'tenant.auth0.com',
        clientId: '123',
        clientSecret: '123',
        retry: {
          enabled: false,
        },
      });

<<<<<<< HEAD
      // Should not reach this
      expect(true).toBeFalsy();
    } catch (e: any) {
      if (e instanceof ResponseError) {
        expect(e.statusCode).toBe(429);
        expect(request.isDone()).toBe(false);
      } else {
        expect(e).toBeInstanceOf(ResponseError);
=======
      try {
        await client.oauth.clientCredentialsGrant({
          audience: '123',
        });

        // Should not reach this
        expect(true).toBeFalsy();
      } catch (e: any) {
        if (e instanceof ResponseError) {
          expect(e.response.status).toBe(429);
          expect(request.isDone()).toBe(false);
        } else {
          expect(e).toBeInstanceOf(ResponseError);
        }
>>>>>>> ed5daef3
      }
    });
  });

  it('should throw a ResponseError when response does not provide payload', async () => {
    nock(URL, { encodedQueryParams: true }).post('/oauth/token').reply(428);

    const client = new AuthenticationClient({
      domain: 'tenant.auth0.com',
      clientId: '123',
      clientSecret: '123',
    });

    try {
      await client.oauth.clientCredentialsGrant({
        audience: '123',
      });
      // Should not reach this
      expect(true).toBeFalsy();
    } catch (e: any) {
      if (e instanceof ResponseError) {
        expect(e.statusCode).toBe(428);
      } else {
        expect(e).toBeInstanceOf(ResponseError);
      }
    }
  });

  it('should throw an ManagementApiError when backend provides known error details', async () => {
    nock(URL, { encodedQueryParams: true })
      .post('/oauth/token')
      .reply(428, { error: 'test error', error_description: 'test error description' });

    const client = new AuthenticationClient({
      domain: 'tenant.auth0.com',
      clientId: '123',
      clientSecret: '123',
    });

    try {
      await client.oauth.clientCredentialsGrant({
        audience: '123',
      });
      // Should not reach this
      expect(true).toBeFalsy();
    } catch (e: any) {
      if (e instanceof AuthApiError) {
        expect(e.error).toBe('test error');
        expect(e.error_description).toBe('test error description');
        expect(e.message).toBe('test error description');
      } else {
        expect(e).toBeInstanceOf(AuthApiError);
      }
    }
  });
});<|MERGE_RESOLUTION|>--- conflicted
+++ resolved
@@ -326,46 +326,55 @@
       }
     }
   });
-
-  describe('Runtime for ManagementClient', () => {
-    const URL = 'https://tenant.auth0.com/api/v2';
-
-    it('should retry if enabled', async () => {
-      const request = nock(URL, { encodedQueryParams: true })
-        .get('/clients')
-        .times(2)
-        .reply(429)
-        .get('/clients')
-        .reply(200, [{ client_id: '123' }]);
-
-      const token = 'TOKEN';
-      const client = new ManagementClient({
-        domain: 'tenant.auth0.com',
-        token: token,
-      });
-      const response = await client.clients.getAll();
-
-      expect(response.data[0].client_id).toBe('123');
-      expect(request.isDone()).toBe(true);
-    });
-
-    it('should not retry if not enabled', async () => {
-      const request = nock(URL, { encodedQueryParams: true })
-        .get('/clients')
-        .reply(429)
-        .get('/clients')
-        .reply(200, [{ client_id: '123' }]);
-
-      const token = 'TOKEN';
-      const client = new ManagementClient({
-        domain: 'tenant.auth0.com',
-        token: token,
-        retry: {
-          enabled: false,
-        },
-      });
-
-<<<<<<< HEAD
+});
+
+describe('Runtime for ManagementClient', () => {
+  const URL = 'https://tenant.auth0.com/api/v2';
+
+  afterEach(() => {
+    nock.cleanAll();
+    jest.clearAllMocks();
+    //(global as any).setTimeout = _setTimeout;
+  });
+
+  it('should retry if enabled', async () => {
+    const request = nock(URL, { encodedQueryParams: true })
+      .get('/clients')
+      .times(2)
+      .reply(429)
+      .get('/clients')
+      .reply(200, [{ client_id: '123' }]);
+
+    const token = 'TOKEN';
+    const client = new ManagementClient({
+      domain: 'tenant.auth0.com',
+      token: token,
+    });
+    const response = await client.clients.getAll();
+
+    expect(response.data[0].client_id).toBe('123');
+    expect(request.isDone()).toBe(true);
+  });
+
+  it('should not retry if not enabled', async () => {
+    const request = nock(URL, { encodedQueryParams: true })
+      .get('/clients')
+      .reply(429)
+      .get('/clients')
+      .reply(200, [{ client_id: '123' }]);
+
+    const token = 'TOKEN';
+    const client = new ManagementClient({
+      domain: 'tenant.auth0.com',
+      token: token,
+      retry: {
+        enabled: false,
+      },
+    });
+
+    try {
+      await client.clients.getAll();
+
       // Should not reach this
       expect(true).toBeFalsy();
     } catch (e: any) {
@@ -462,9 +471,11 @@
 
 describe('Runtime for AuthenticationClient', () => {
   const URL = 'https://tenant.auth0.com';
+
   afterEach(() => {
     nock.cleanAll();
     jest.clearAllMocks();
+    //(global as any).setTimeout = _setTimeout;
   });
 
   it('should retry if enabled', async () => {
@@ -482,65 +493,33 @@
     });
     const response = await client.oauth.clientCredentialsGrant({
       audience: '123',
-=======
-      try {
-        await client.clients.getAll();
-
-        // Should not reach this
-        expect(true).toBeFalsy();
-      } catch (e: any) {
-        if (e instanceof ResponseError) {
-          expect(e.response.status).toBe(429);
-          expect(request.isDone()).toBe(false);
-        } else {
-          expect(e).toBeInstanceOf(ResponseError);
-        }
-      }
->>>>>>> ed5daef3
-    });
-  });
-
-  describe('Runtime for AuthenticationClient', () => {
-    const URL = 'https://tenant.auth0.com';
-
-    it('should retry if enabled', async () => {
-      const request = nock(URL, { encodedQueryParams: true })
-        .post('/oauth/token')
-        .times(2)
-        .reply(429)
-        .post('/oauth/token')
-        .reply(200, { access_token: '123' });
-
-      const client = new AuthenticationClient({
-        domain: 'tenant.auth0.com',
-        clientId: '123',
-        clientSecret: '123',
-      });
-      const response = await client.oauth.clientCredentialsGrant({
+    });
+
+    expect(response.data.access_token).toBe('123');
+    expect(request.isDone()).toBe(true);
+  });
+
+  it('should not retry if not enabled', async () => {
+    const request = nock(URL, { encodedQueryParams: true })
+      .post('/oauth/token')
+      .reply(429)
+      .post('/oauth/token')
+      .reply(200, { access_token: '123' });
+
+    const client = new AuthenticationClient({
+      domain: 'tenant.auth0.com',
+      clientId: '123',
+      clientSecret: '123',
+      retry: {
+        enabled: false,
+      },
+    });
+
+    try {
+      await client.oauth.clientCredentialsGrant({
         audience: '123',
       });
 
-      expect(response.data.access_token).toBe('123');
-      expect(request.isDone()).toBe(true);
-    });
-
-    it('should not retry if not enabled', async () => {
-      const request = nock(URL, { encodedQueryParams: true })
-        .post('/oauth/token')
-        .reply(429)
-        .post('/oauth/token')
-        .reply(200, { access_token: '123' });
-
-      const client = new AuthenticationClient({
-        domain: 'tenant.auth0.com',
-        clientId: '123',
-        clientSecret: '123',
-        retry: {
-          enabled: false,
-        },
-      });
-
-<<<<<<< HEAD
       // Should not reach this
       expect(true).toBeFalsy();
     } catch (e: any) {
@@ -549,24 +528,8 @@
         expect(request.isDone()).toBe(false);
       } else {
         expect(e).toBeInstanceOf(ResponseError);
-=======
-      try {
-        await client.oauth.clientCredentialsGrant({
-          audience: '123',
-        });
-
-        // Should not reach this
-        expect(true).toBeFalsy();
-      } catch (e: any) {
-        if (e instanceof ResponseError) {
-          expect(e.response.status).toBe(429);
-          expect(request.isDone()).toBe(false);
-        } else {
-          expect(e).toBeInstanceOf(ResponseError);
-        }
->>>>>>> ed5daef3
-      }
-    });
+      }
+    }
   });
 
   it('should throw a ResponseError when response does not provide payload', async () => {
@@ -593,7 +556,7 @@
     }
   });
 
-  it('should throw an ManagementApiError when backend provides known error details', async () => {
+  it('should throw an AuthApiError when backend provides known error details', async () => {
     nock(URL, { encodedQueryParams: true })
       .post('/oauth/token')
       .reply(428, { error: 'test error', error_description: 'test error description' });
