--- conflicted
+++ resolved
@@ -37,14 +37,8 @@
     });
   });
 
-<<<<<<< HEAD
-
-  describe('instance', function () {
+  describe('instance', function() {
     var methods = ['signIn', 'socialSignIn', 'passwordGrant', 'refresh'];
-=======
-  describe('instance', function() {
-    var methods = ['signIn', 'socialSignIn', 'passwordGrant'];
->>>>>>> a010ca35
     var authenticator = new Authenticator(validOptions);
 
     methods.forEach(function(method) {
@@ -387,7 +381,6 @@
     });
   });
 
-<<<<<<< HEAD
   describe('#refresh', function () {
     var path = '/oauth/token';
     var userData = {
@@ -518,11 +511,7 @@
     });
   });
 
-
-  describe('#socialSignIn', function () {
-=======
   describe('#socialSignIn', function() {
->>>>>>> a010ca35
     var path = '/oauth/access_token';
     var userData = {
       access_token: 'TEST_ACCESS_TOKEN',
