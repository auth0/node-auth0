[
  {
    "scope": "https://test-domain.auth0.com",
    "method": "POST",
    "path": "/oauth/token",
    "body": "client_id=test-client-id&code=test-valid-code&redirect_uri=https%3A%2F%2Fexample.com&client_secret=test-client-secret&grant_type=authorization_code",
    "status": 200,
    "response": {
      "access_token": "my-access-token",
      "expires_in": 86400,
      "token_type": "Bearer",
      "id_token": "my-id-token",
      "scope": "openid profile email address phone"
    }
  },
  {
    "scope": "https://test-domain.auth0.com",
    "method": "POST",
    "path": "/oauth/token",
    "body": "client_id=test-client-id&code=test-valid-code&redirect_uri=https%3A%2F%2Fexample.com&my_param=test&client_secret=test-client-secret&grant_type=authorization_code",
    "status": 200,
    "response": {
      "access_token": "my-access-token",
      "expires_in": 86400,
      "token_type": "Bearer",
      "id_token": "my-id-token",
      "scope": "openid profile email address phone"
    }
  },
  {
    "scope": "https://test-domain.auth0.com",
    "method": "POST",
    "path": "/oauth/token",
    "body": "client_id=test-client-id&code=test-invalid-code&redirect_uri=https%3A%2F%2Fexample.com&client_secret=test-client-secret&grant_type=authorization_code",
    "status": 403,
    "response": {
      "error": "invalid_grant",
      "error_description": "Invalid authorization code"
    }
  },
  {
    "scope": "https://test-domain.auth0.com",
    "method": "POST",
    "path": "/oauth/token",
    "body": "client_id=test-client-id&code=test-code&code_verifier=test-valid-code-verifier&redirect_uri=https%3A%2F%2Fexample.com&client_secret=test-client-secret&grant_type=authorization_code",
    "status": 200,
    "response": {
      "access_token": "my-access-token",
      "expires_in": 86400,
      "token_type": "Bearer",
      "id_token": "my-id-token",
      "scope": "openid profile email address phone"
    }
  },
  {
    "scope": "https://test-domain.auth0.com",
    "method": "POST",
    "path": "/oauth/token",
    "body": "client_id=test-client-id&code=test-code&code_verifier=test-valid-code-verifier&redirect_uri=https%3A%2F%2Fexample.com&my_param=test&client_secret=test-client-secret&grant_type=authorization_code",
    "status": 200,
    "response": {
      "access_token": "my-access-token",
      "expires_in": 86400,
      "token_type": "Bearer",
      "id_token": "my-id-token",
      "scope": "openid profile email address phone"
    }
  },
  {
    "scope": "https://test-domain.auth0.com",
    "method": "POST",
    "path": "/oauth/token",
    "body": "client_id=test-client-id&code=test-code&code_verifier=test-invalid-code-verifier&redirect_uri=https%3A%2F%2Fexample.com&client_secret=test-client-secret&grant_type=authorization_code",
    "status": 403,
    "response": {
      "error": "invalid_grant",
      "error_description": "Failed to verify code verifier"
    }
  },
  {
    "scope": "https://test-domain.auth0.com",
    "method": "POST",
    "path": "/oauth/token",
    "body": "client_id=test-client-id&audience=my-api&client_secret=test-client-secret&grant_type=client_credentials",
    "status": 200,
    "response": {
      "access_token": "my-access-token",
      "expires_in": 86400,
      "token_type": "Bearer"
    }
  },
  {
    "scope": "https://test-domain.auth0.com",
    "method": "POST",
    "path": "/oauth/token",
    "body": "client_id=test-client-id&username=test-username&password=test-password&client_secret=test-client-secret&grant_type=password",
    "status": 200,
    "response": {
      "access_token": "my-access-token",
      "expires_in": 86400,
      "token_type": "Bearer",
      "id_token": "my-id-token",
      "scope": "openid profile email address phone"
    }
  },
  {
    "scope": "https://test-domain.auth0.com",
    "method": "POST",
    "path": "/oauth/token",
    "body": "client_id=test-client-id&username=test-username&password=test-password&realm=Username-Password-Authentication&client_secret=test-client-secret&grant_type=http%3A%2F%2Fauth0.com%2Foauth%2Fgrant-type%2Fpassword-realm",
    "status": 200,
    "response": {
      "access_token": "my-access-token",
      "expires_in": 86400,
      "token_type": "Bearer",
      "id_token": "my-id-token",
      "scope": "openid profile email address phone"
    }
  },
  {
    "scope": "https://test-domain.auth0.com",
    "method": "POST",
    "path": "/oauth/token",
    "body": "client_id=test-client-id&refresh_token=test-refresh-token&client_secret=test-client-secret&grant_type=refresh_token",
    "status": 200,
    "response": {
      "access_token": "my-access-token",
      "expires_in": 86400,
      "token_type": "Bearer",
      "id_token": "my-id-token",
      "scope": "openid profile email address phone offline_access"
    }
  },
  {
    "scope": "https://test-domain.auth0.com",
    "method": "POST",
    "path": "/oauth/token",
    "body": "client_id=test-client-id&refresh_token=test-refresh-token&my_param=test&client_secret=test-client-secret&grant_type=refresh_token",
    "status": 200,
    "response": {
      "access_token": "my-access-token",
      "expires_in": 86400,
      "token_type": "Bearer",
      "id_token": "my-id-token",
      "scope": "openid profile email address phone offline_access"
    }
  },
  {
    "scope": "https://test-domain.auth0.com",
    "method": "POST",
    "path": "/oauth/revoke",
    "body": {
      "client_id": "test-client-id",
      "token": "test-refresh-token",
      "client_secret": "test-client-secret"
    },
    "status": 200,
    "response": ""
  },
  {
    "scope": "https://test-domain.auth0.com",
    "method": "POST",
    "path": "/oauth/par",
    "body": "client_id=test-client-id&response_type=code&redirect_uri=https%3A%2F%2Fexample.com&client_secret=test-client-secret",
    "status": 200,
    "response": {
      "request_uri": "https://www.request.uri",
      "expires_in": 86400
    }
  },
  {
    "scope": "https://test-domain.auth0.com",
    "method": "POST",
    "path": "/oauth/par",
<<<<<<< HEAD
    "body": "client_id=test-client-id&response_type=code&redirect_uri=https%3A%2F%2Fexample.com&request=my-jwt-request&client_secret=test-client-secret",
=======
    "body": "client_id=test-client-id&response_type=code&redirect_uri=https%3A%2F%2Fexample.com&authorization_details=%5B%7B%22type%22%3A%22payment_initiation%22%2C%22actions%22%3A%5B%22write%22%5D%7D%5D&client_secret=test-client-secret",
>>>>>>> 66640139
    "status": 200,
    "response": {
      "request_uri": "https://www.request.uri",
      "expires_in": 86400
    }
  }
]<|MERGE_RESOLUTION|>--- conflicted
+++ resolved
@@ -172,11 +172,18 @@
     "scope": "https://test-domain.auth0.com",
     "method": "POST",
     "path": "/oauth/par",
-<<<<<<< HEAD
+    "body": "client_id=test-client-id&response_type=code&redirect_uri=https%3A%2F%2Fexample.com&authorization_details=%5B%7B%22type%22%3A%22payment_initiation%22%2C%22actions%22%3A%5B%22write%22%5D%7D%5D&client_secret=test-client-secret",
+    "status": 200,
+    "response": {
+      "request_uri": "https://www.request.uri",
+      "expires_in": 86400
+    }
+  },
+  {
+    "scope": "https://test-domain.auth0.com",
+    "method": "POST",
+    "path": "/oauth/par",
     "body": "client_id=test-client-id&response_type=code&redirect_uri=https%3A%2F%2Fexample.com&request=my-jwt-request&client_secret=test-client-secret",
-=======
-    "body": "client_id=test-client-id&response_type=code&redirect_uri=https%3A%2F%2Fexample.com&authorization_details=%5B%7B%22type%22%3A%22payment_initiation%22%2C%22actions%22%3A%5B%22write%22%5D%7D%5D&client_secret=test-client-secret",
->>>>>>> 66640139
     "status": 200,
     "response": {
       "request_uri": "https://www.request.uri",
