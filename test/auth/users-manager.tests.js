<<<<<<< HEAD
const { expect } = require('chai');
const nock = require('nock');
const utilTypes = require('util').types;
=======
var expect = require('chai').expect;
var nock = require('nock');

const isPromise = thing => thing && typeof thing.then === 'function';
>>>>>>> d857cc57

const BASE_URL = 'https://tenant.auth0.com';
const CLIENT_ID = 'TEST_CLIENT_ID';

const { ArgumentError } = require('rest-facade');
const UsersManager = require('../../src/auth/UsersManager');

describe('UsersManager', () => {
  const options = {
    baseUrl: BASE_URL,
    clientId: CLIENT_ID,
    headers: {
      'Content-Type': 'application/json',
    },
  };

  afterEach(() => {
    nock.cleanAll();
  });

  describe('#constructor', () => {
    it('should require an options object', () => {
      expect(() => {
        new UsersManager();
      }).to.throw(ArgumentError, 'Missing users manager options');
    });

    it('should require a base URL', () => {
      expect(() => {
        new UsersManager({});
      }).to.throw(ArgumentError, 'baseUrl field is required');
    });
  });

  describe('instance', () => {
    const manager = new UsersManager(options);
    const methods = ['getInfo', 'impersonate'];

    methods.forEach((methodName) => {
      it(`should have a ${methodName} method`, () => {
        expect(manager[methodName]).to.exist.to.be.an.instanceOf(Function);
      });
    });
  });

  describe('#getInfo', () => {
    const manager = new UsersManager(options);
    const path = '/userinfo';

    beforeEach(function () {
      this.request = nock(BASE_URL).get(path).reply(200);
    });

    it('should require an access token', () => {
      const getInfo = manager.getInfo.bind(manager);

      expect(getInfo).to.throw(ArgumentError, 'An access token is required');
    });

    it('should throw an error when the token is invalid', () => {
      const getInfo = manager.getInfo.bind(manager, '');

      expect(getInfo).to.throw(ArgumentError, 'Invalid access token');
    });

    it('should not throw errors when the token is valid', () => {
      const getInfo = manager.getInfo.bind(manager, 'VALID_TOKEN');

      expect(getInfo).to.not.throw(ArgumentError);
    });

    it('should accept a callback', (done) => {
      manager.getInfo('ACCESS_TOKEN', done.bind(null, null));
    });

    it('should not return a promise when a callback is provided', () => {
      const returnValue = manager.getInfo('ACCESS_TOKEN', () => {});

      expect(returnValue).to.equal(undefined);
    });

    it('should return a promise when no callback is provided', () => {
      const returnValue = manager.getInfo('ACCESS_TOKEN');

      expect(isPromise(returnValue)).ok;
    });

    it(`should perform a GET request to ${path}`, function (done) {
      const { request } = this;

      manager
        .getInfo('ACCESS_TOKEN')
        .then(() => {
          expect(request.isDone()).to.be.true;

          done();
        })
        .catch(done);
    });

    it('should include the headers specified in the UsersManager options', (done) => {
      nock.cleanAll();

      const request = nock(BASE_URL)
        .get('/userinfo')
        .matchHeader('Content-Type', options.headers['Content-Type'])
        .reply(200);

      manager
        .getInfo('ACCESS_TOKEN')
        .then(() => {
          expect(request.isDone()).to.be.true;

          done();
        })
        .catch(done);
    });

    it('should send the access token in the Authorization header', (done) => {
      nock.cleanAll();

      const request = nock(BASE_URL)
        .get('/userinfo')
        .matchHeader('Authorization', 'Bearer ACCESS_TOKEN')
        .reply(200);

      manager
        .getInfo('ACCESS_TOKEN')
        .then(() => {
          expect(request.isDone()).to.be.true;

          done();
        })
        .catch(done);
    });
  });

  describe('#impersonate', () => {
    const USER_ID = encodeURIComponent('github|12345');
    const token = 'API V1 TOKEN';
    const manager = new UsersManager(options);
    const path = `/users/${USER_ID}/impersonate`;

    beforeEach(function () {
      this.request = nock(BASE_URL).post(path).reply(200);
    });

    it('should require a user ID', () => {
      const impersonate = manager.impersonate.bind(manager);

      expect(impersonate).to.throw(ArgumentError, 'You must specify a user ID');
    });

    it('should throw an error when the user ID is not valid', () => {
      const impersonate = manager.impersonate.bind(manager, '');

      expect(impersonate).to.throw(ArgumentError, 'The user ID is not valid');
    });

    it('should require the impersonation settings object', () => {
      const impersonate = manager.impersonate.bind(manager, USER_ID);

      expect(impersonate).to.throw(ArgumentError, 'Missing impersonation settings object');
    });

    it('should require an impersonator ID', () => {
      const impersonate = manager.impersonate.bind(manager, USER_ID, {});

      expect(impersonate).to.throw(ArgumentError, 'impersonator_id field is required');
    });

    it('should require a token', () => {
      const settings = {
        impersonator_id: 'auth0|12345',
        protocol: 'oauth2',
      };
      const impersonate = manager.impersonate.bind(manager, USER_ID, settings);

      expect(impersonate).to.throw(ArgumentError, 'token field is required');
    });

    it('should require a protocol', () => {
      const settings = {
        impersonator_id: 'auth0|12345',
      };
      const impersonate = manager.impersonate.bind(manager, USER_ID, settings);

      expect(impersonate).to.throw(ArgumentError, 'protocol field is required');
    });

    it('should accept a callback', (done) => {
      const settings = {
        impersonator_id: 'auth0|12345',
        protocol: 'oauth2',
        token,
      };

      manager.impersonate(USER_ID, settings, done.bind(null, null));
    });

    it('should not return a promise when a callback is provided', () => {
      const settings = {
        impersonator_id: 'auth0|12345',
        protocol: 'oauth2',
        token,
      };
      const returnValue = manager.impersonate(USER_ID, settings, () => {});

      expect(returnValue).to.equal(undefined);
    });

    it('should return a promise when no callback is provided', () => {
      const settings = {
        impersonator_id: 'auth0|12345',
        protocol: 'oauth2',
        token,
      };
      const returnValue = manager.impersonate(USER_ID, settings);

      expect(isPromise(returnValue)).ok;
    });

    it(`should perform a POST request to ${path}`, function (done) {
      const { request } = this;
      const settings = {
        impersonator_id: 'auth0|12345',
        protocol: 'oauth2',
        token,
      };

      manager
        .impersonate(USER_ID, settings)
        .then(() => {
          expect(request.isDone()).to.be.true;

          done();
        })
        .catch(done);
    });

    it('should use the default client ID', (done) => {
      nock.cleanAll();

      const settings = {
        impersonator_id: 'auth0|12345',
        protocol: 'oauth2',
        token,
      };
      const request = nock(BASE_URL)
        .post(path, (body) => body.client_id === CLIENT_ID)
        .reply(200);

      manager.impersonate(USER_ID, settings).then(() => {
        expect(request.isDone()).to.be.true;

        done();
      });
    });

    it('should allow the user to override the client ID', (done) => {
      nock.cleanAll();

      const settings = {
        impersonator_id: 'auth0|12345',
        protocol: 'oauth2',
        clientId: 'OVERRIDEN_CLIENT_ID',
        token,
      };
      const request = nock(BASE_URL)
        .post(path, (body) => body.client_id === 'OVERRIDEN_CLIENT_ID')
        .reply(200);

      manager.impersonate(USER_ID, settings).then(() => {
        expect(request.isDone()).to.be.true;

        done();
      });
    });

    it('should use the default headers', (done) => {
      nock.cleanAll();

      const settings = {
        impersonator_id: 'auth0|12345',
        protocol: 'oauth2',
        token,
      };
      const request = nock(BASE_URL)
        .post(path)
        .matchHeader('Content-Type', options.headers['Content-Type'])
        .reply(200);

      manager.impersonate(USER_ID, settings).then(() => {
        expect(request.isDone()).to.be.true;

        done();
      });
    });

    it('should use the authorization header', (done) => {
      nock.cleanAll();

      const settings = {
        impersonator_id: 'auth0|12345',
        protocol: 'oauth2',
        token,
      };
      const request = nock(BASE_URL)
        .post(path)
        .matchHeader('Authorization', `Bearer ${token}`)
        .reply(200);

      manager.impersonate(USER_ID, settings).then(() => {
        expect(request.isDone()).to.be.true;

        done();
      });
    });

    it('should allow the user to add additional parameters', (done) => {
      nock.cleanAll();

      const settings = {
        impersonator_id: 'auth0|12345',
        protocol: 'oauth2',
        additionalParameters: {
          response_type: 'code',
        },
        token,
      };
      const request = nock(BASE_URL)
        .post(path, (body) => body.additionalParameters.response_type === 'code')
        .reply(200);

      manager.impersonate(USER_ID, settings).then(() => {
        expect(request.isDone()).to.be.true;

        done();
      });
    });
  });
});<|MERGE_RESOLUTION|>--- conflicted
+++ resolved
@@ -1,13 +1,7 @@
-<<<<<<< HEAD
 const { expect } = require('chai');
 const nock = require('nock');
-const utilTypes = require('util').types;
-=======
-var expect = require('chai').expect;
-var nock = require('nock');
-
-const isPromise = thing => thing && typeof thing.then === 'function';
->>>>>>> d857cc57
+
+const isPromise = (thing) => thing && typeof thing.then === 'function';
 
 const BASE_URL = 'https://tenant.auth0.com';
 const CLIENT_ID = 'TEST_CLIENT_ID';
