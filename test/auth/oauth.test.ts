--- conflicted
+++ resolved
@@ -329,24 +329,33 @@
       });
     });
 
-<<<<<<< HEAD
-    it('should send request param when provided', async () => {
-=======
     it('should send authorization_details when provided', async () => {
->>>>>>> 66640139
       const oauth = new OAuth(opts);
       await expect(
         oauth.pushedAuthorization({
           client_id: 'test-client-id',
           response_type: 'code',
           redirect_uri: 'https://example.com',
-<<<<<<< HEAD
-          request: 'my-jwt-request',
-=======
           authorization_details: JSON.stringify([
             { type: 'payment_initiation', actions: ['write'] },
           ]),
->>>>>>> 66640139
+        })
+      ).resolves.toMatchObject({
+        data: {
+          request_uri: 'https://www.request.uri',
+          expires_in: 86400,
+        },
+      });
+    });
+
+    it('should send request param when provided', async () => {
+      const oauth = new OAuth(opts);
+      await expect(
+        oauth.pushedAuthorization({
+          client_id: 'test-client-id',
+          response_type: 'code',
+          redirect_uri: 'https://example.com',
+          request: 'my-jwt-request',
         })
       ).resolves.toMatchObject({
         data: {
