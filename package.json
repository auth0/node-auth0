--- conflicted
+++ resolved
@@ -34,12 +34,7 @@
   },
   "homepage": "https://github.com/auth0/node-auth0",
   "dependencies": {
-<<<<<<< HEAD
     "axios": "^0.22.0",
-    "es6-promisify": "^6.1.1",
-=======
-    "axios": "^0.21.4",
->>>>>>> 08d23024
     "form-data": "^3.0.1",
     "jsonwebtoken": "^8.5.1",
     "jwks-rsa": "^1.12.1",
