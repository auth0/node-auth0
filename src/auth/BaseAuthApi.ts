--- conflicted
+++ resolved
@@ -10,7 +10,6 @@
   clientAssertionSigningAlg?: string;
 }
 
-<<<<<<< HEAD
 interface AuthApiErrorResponse {
   error_description: string;
   error: string;
@@ -57,10 +56,7 @@
     );
   }
 }
-export default class BaseAuthAPI extends BaseAPI {
-=======
 export class BaseAuthAPI extends BaseAPI {
->>>>>>> ed5daef3
   domain: string;
   clientId: string;
   clientSecret?: string;
