--- conflicted
+++ resolved
@@ -4,18 +4,13 @@
 import Passwordless from './Passwordless';
 
 export class AuthenticationClient {
+  database: Database;
   oauth: OAuth;
-<<<<<<< HEAD
-  database: Database;
-  constructor(options: Configuration) {
-    this.oauth = new OAuth(options);
-    this.database = new Database(options);
-=======
   passwordless: Passwordless;
 
   constructor(options: Configuration) {
+    this.database = new Database(options);
     this.oauth = new OAuth(options);
     this.passwordless = new Passwordless(options);
->>>>>>> 964ef6b6
   }
 }