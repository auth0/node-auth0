import { InitOverride, JSONApiResponse, VoidApiResponse, validateRequiredRequestParams } from "../lib/runtime.js";
import { BaseAuthAPI, AuthenticationClientOptions, grant } from "./base-auth-api.js";
import { IDTokenValidateOptions, IDTokenValidator } from "./id-token-validator.js";
import { mtlsPrefix } from "../utils.js";

export interface TokenSet {
    /**
     * The access token.
     */
    access_token: string;
    /**
     * The refresh token, available with the `offline_access` scope.
     */
    refresh_token?: string;
    /**
     * The user's ID Token.
     */
    id_token?: string;
    /**
     * The token type of the access token.
     */
    token_type: "Bearer";
    /**
     * The duration in secs that the access token is valid.
     */
    expires_in: number;
}

export interface GrantOptions {
    idTokenValidateOptions?: Pick<IDTokenValidateOptions, "organization">;
    initOverrides?: InitOverride;
}

export interface AuthorizationCodeGrantOptions {
    idTokenValidateOptions?: IDTokenValidateOptions;
    initOverrides?: InitOverride;
}

export interface ClientCredentials {
    /**
     * Specify this to override the parent class's `clientId`
     */
    client_id?: string;
    /**
     * Specify this to override the parent class's `clientSecret`
     */
    client_secret?: string;
    /**
     * Specify this to provide your own client assertion JWT rather than
     * the class creating one for you from the `clientAssertionSigningKey`.
     */
    client_assertion?: string;
    /**
     * If you provide your own `client_assertion` you should also provide
     * the `client_assertion_type`.
     */
    client_assertion_type?: "urn:ietf:params:oauth:client-assertion-type:jwt-bearer";
}

export interface AuthorizationCodeGrantRequest extends ClientCredentials {
    /**
     * The Authorization Code received from the initial `/authorize` call.
     */
    code: string;
    /**
     *	This is required only if it was set at the `/authorize` endpoint. The values must match.
     */
    redirect_uri?: string;

    /**
     * Allow for any custom property to be sent to Auth0
     */
    [key: string]: any;
}

export interface AuthorizationCodeGrantWithPKCERequest extends AuthorizationCodeGrantRequest {
    /**
     * Cryptographically random key that was used to generate the code_challenge passed to `/authorize`.
     */
    code_verifier: string;
}

/**
 * Represents a request for a client credentials grant in the OAuth 2.0 framework, specific to Auth0 implementation.
 *
 * @property audience - The unique identifier of the target API you want to access.
 * @property organization - The identifier of the organization for which the request is being made.
 */
export interface ClientCredentialsGrantRequest extends ClientCredentials {
    /**
     * The unique identifier of the target API you want to access.
     */
    audience: string;
    organization?: string;
}

export interface PushedAuthorizationRequest extends ClientCredentials {
    /**
     * URI to redirect to.
     */
    redirect_uri: string;

    /**
     * The response_type the client expects.
     */
    response_type: string;

    /**
     * The response_mode to use.
     */
    response_mode?: string;

    /**
     * The nonce.
     */
    nonce?: string;

    /**
     * State value to be passed back on successful authorization.
     */
    state?: string;

    /**
     * Name of the connection.
     */
    connection?: string;

    /**
     * Scopes to request. Multiple scopes must be separated by a space character.
     */
    scope?: string;

    /**
     * The unique identifier of the target API you want to access.
     */
    audience?: string;

    /**
     * The organization to log the user in to.
     */
    organization?: string;

    /**
     * The id of an invitation to accept.
     */
    invitation?: string;
    /**
     * A Base64-encoded SHA-256 hash of the {@link AuthorizationCodeGrantWithPKCERequest.code_verifier} used for the Authorization Code Flow with PKCE.
     */
    code_challenge?: string;

    /**
     * Allows JWT-Secured Authorization Request (JAR), when JAR & PAR request are used together. {@link https://auth0.com/docs/get-started/authentication-and-authorization-flow/authorization-code-flow/authorization-code-flow-with-par-and-jar | Reference}
     */
    request?: string;

    /**
     * A JSON stringified array of objects. It can carry fine-grained authorization data in OAuth messages as part of Rich Authorization Requests (RAR) {@link https://auth0.com/docs/get-started/authentication-and-authorization-flow/authorization-code-flow/authorization-code-flow-with-rar | Reference}
     */
    authorization_details?: string;

    /**
     * Allow for any custom property to be sent to Auth0
     */
    [key: string]: any;
}

export interface PushedAuthorizationResponse {
    /**
     * The request URI corresponding to the authorization request posted.
     * This URI is a single-use reference to the respective request data in the subsequent authorization request.
     */
    request_uri: string;

    /**
     * This URI is a single-use reference to the respective request data in the subsequent authorization request.
     */
    expires_in: number;
}

export interface PasswordGrantRequest extends ClientCredentials {
    /**
     * The unique identifier of the target API you want to access.
     */
    audience?: string;
    /**
     * Resource Owner's identifier, such as a username or email address.
     */
    username: string;
    /**
     * Resource Owner's secret.
     */
    password: string;
    /**
     * String value of the different scopes the application is asking for. Multiple scopes are separated with whitespace.
     */
    scope?: string;
    /**
     * String value of the realm the user belongs. Set this if you want to add realm support at this grant.
     * For more information on what realms are refer to https://auth0.com/docs/get-started/authentication-and-authorization-flow/resource-owner-password-flow#realm-support.
     */
    realm?: string;
}

export interface DeviceCodeGrantRequest {
    /**
     * Specify this to override the parent class's `clientId`
     */
    client_id?: string;

    /**
     * The device code previously returned from the `/oauth/device/code` endpoint.
     */
    device_code: string;
}

export interface RefreshTokenGrantRequest extends ClientCredentials {
    /**
     * The Refresh Token to use.
     */
    refresh_token: string;

    /**
     * A space-delimited list of requested scope permissions.
     * If not sent, the original scopes will be used; otherwise you can request a reduced set of scopes.
     */
    scope?: string;

    /**
     * Allow for any custom property to be sent to Auth0
     */
    [key: string]: any;
}

export interface RevokeRefreshTokenRequest extends ClientCredentials {
    /**
     * The Refresh Token you want to revoke.
     */
    token: string;
}

export interface TokenExchangeGrantRequest {
    /**
     * Specify this to override the parent class's `clientId`
     */
    client_id?: string;

    /**
     * Externally-issued identity artifact, representing the user.
     */
    subject_token: string;

    /**
     * The unique identifier of the target API you want to access.
     */
    audience?: string;

    /**
     * String value of the different scopes the application is requesting.
     * Multiple scopes are separated with whitespace.
     */
    scope?: string;

    /**
     * Optional element used for native iOS interactions for which profile updates can occur.
     * Expected parameter value will be JSON in the form of: `{ name: { firstName: 'John', lastName: 'Smith }}`
     */
    user_profile: string;
}

/**
 * Options to exchange a federated connection token.
 */
export interface TokenForConnectionRequest {
<<<<<<< HEAD
    /**
     * The subject token(refresh token in this case) to exchange for an access token for a connection.
     */
    subject_token: string;
    /**
     * The target social provider connection (e.g., "google-oauth2").
     */
    connection: string;
    /**
     * Optional login hint
     */
    login_hint?: string;
=======
  /**
   * The subject token to exchange for an access token for a connection.
   */
  subject_token: string;
  /**
   * The target social provider connection (e.g., "google-oauth2").
   */
  connection: string;
  /**
   * An optional subject token type parameter to pass to the authorization server. If not provided, it defaults to `urn:ietf:params:oauth:token-type:refresh_token`.
   */
  subject_token_type?: SUBJECT_TOKEN_TYPES;
  /**
   * Optional login hint
   */
  login_hint?: string;
>>>>>>> fbe4019f
}

export interface TokenForConnectionResponse {
    access_token: string;
    scope?: string;
    expires_at: number; // the time at which the access token expires in seconds since epoch
    connection: string;
    [key: string]: unknown;
}

export enum SUBJECT_TOKEN_TYPES {
  /**
   * Constant representing the subject type for a refresh token.
   * This is used in OAuth 2.0 token exchange to specify that the token being exchanged is a refresh token.
   *
   * @see {@link https://tools.ietf.org/html/rfc8693#section-3.1 RFC 8693 Section 3.1}
   */
  REFRESH_TOKEN = 'urn:ietf:params:oauth:token-type:refresh_token',

  /**
   * Constant representing the subject type for a access token.
   * This is used in OAuth 2.0 token exchange to specify that the token being exchanged is an access token.
   *
   * @see {@link https://tools.ietf.org/html/rfc8693#section-3.1 RFC 8693 Section 3.1}
   */
  ACCESS_TOKEN = 'urn:ietf:params:oauth:token-type:access_token',
}

export const TOKEN_FOR_CONNECTION_GRANT_TYPE =
    "urn:auth0:params:oauth:grant-type:token-exchange:federated-connection-access-token";

<<<<<<< HEAD
export const TOKEN_FOR_CONNECTION_TOKEN_TYPE = "urn:ietf:params:oauth:token-type:refresh_token";
=======
/**
 * @deprecated Use {@link SUBJECT_TOKEN_TYPES.REFRESH_TOKEN} instead.
 */
export const TOKEN_FOR_CONNECTION_TOKEN_TYPE = 'urn:ietf:params:oauth:token-type:refresh_token';
>>>>>>> fbe4019f
export const TOKEN_FOR_CONNECTION_REQUESTED_TOKEN_TYPE =
    "http://auth0.com/oauth/token-type/federated-connection-access-token";

export const TOKEN_URL = "/oauth/token";

/**
 *  OAuth 2.0 flows.
 */
export class OAuth extends BaseAuthAPI {
<<<<<<< HEAD
    readonly idTokenValidator: IDTokenValidator;
    constructor(options: AuthenticationClientOptions) {
        super({
            ...options,
            domain: options.useMTLS ? `${mtlsPrefix}.${options.domain}` : options.domain,
        });
        this.idTokenValidator = new IDTokenValidator(options);
    }

    /**
     * This is the flow that regular web apps use to access an API.
     *
     * Use this endpoint to exchange an Authorization Code for a Token.
     *
     * See: https://auth0.com/docs/api/authentication#authorization-code-flow44
     *
     * @example
     * ```js
     * const auth0 = new AuthenticationApi({
     *    domain: 'my-domain.auth0.com',
     *    clientId: 'myClientId',
     *    clientSecret: 'myClientSecret'
     * });
     *
     * await auth0.oauth.authorizationCodeGrant({ code: 'mycode' });
     * ```
     */
    async authorizationCodeGrant(
        bodyParameters: AuthorizationCodeGrantRequest,
        options: AuthorizationCodeGrantOptions = {},
    ): Promise<JSONApiResponse<TokenSet>> {
        validateRequiredRequestParams(bodyParameters, ["code"]);

        return grant(
            "authorization_code",
            await this.addClientAuthentication(bodyParameters),
            options,
            this.clientId,
            this.idTokenValidator,
            this.request.bind(this),
        );
    }

    /**
     * PKCE was originally designed to protect the authorization code flow in mobile apps,
     * but its ability to prevent authorization code injection makes it useful for every type of OAuth client,
     * even web apps that use client authentication.
     *
     * See: https://auth0.com/docs/api/authentication#authorization-code-flow-with-pkce45
     *
     * @example
     * ```js
     * const auth0 = new AuthenticationApi({
     *    domain: 'my-domain.auth0.com',
     *    clientId: 'myClientId',
     *    clientSecret: 'myClientSecret'
     * });
     *
     * await auth0.oauth.authorizationCodeGrantWithPKCE({
     *   code: 'mycode',
     *   code_verifier: 'mycodeverifier'
     * });
     * ```
     */
    async authorizationCodeGrantWithPKCE(
        bodyParameters: AuthorizationCodeGrantWithPKCERequest,
        options: AuthorizationCodeGrantOptions = {},
    ): Promise<JSONApiResponse<TokenSet>> {
        validateRequiredRequestParams(bodyParameters, ["code", "code_verifier"]);

        return grant(
            "authorization_code",
            await this.addClientAuthentication(bodyParameters),
            options,
            this.clientId,
            this.idTokenValidator,
            this.request.bind(this),
        );
    }

    /**
     * This is the OAuth 2.0 grant that server processes use to access an API.
     *
     * Use this endpoint to directly request an Access Token by using the Client's credentials
     * (a Client ID and a Client Secret or a Client Assertion).
     *
     * See: https://auth0.com/docs/api/authentication#client-credentials-flow
     *
     * @example
     * ```js
     * const auth0 = new AuthenticationApi({
     *    domain: 'my-domain.auth0.com',
     *    clientId: 'myClientId',
     *    clientSecret: 'myClientSecret'
     * });
     *
     * await auth0.oauth.clientCredentialsGrant({ audience: 'myaudience' });
     * ```
     */
    async clientCredentialsGrant(
        bodyParameters: ClientCredentialsGrantRequest,
        options: { initOverrides?: InitOverride } = {},
    ): Promise<JSONApiResponse<TokenSet>> {
        validateRequiredRequestParams(bodyParameters, ["audience"]);

        return grant(
            "client_credentials",
            await this.addClientAuthentication(bodyParameters),
            options,
            this.clientId,
            this.idTokenValidator,
            this.request.bind(this),
        );
    }

    /**
     * This is the OAuth 2.0 extension that allows to initiate an OAuth flow from the backchannel instead of by building a URL.
     *
     *
     * See: https://www.rfc-editor.org/rfc/rfc9126.html
     *
     * @example
     * ```js
     * const auth0 = new AuthenticationApi({
     *    domain: 'my-domain.auth0.com',
     *    clientId: 'myClientId',
     *    clientSecret: 'myClientSecret'
     * });
     *
     * await auth0.oauth.pushedAuthorization({ response_type: 'id_token', redirect_uri: 'http://localhost' });
     * ```
     */
    async pushedAuthorization(
        bodyParameters: PushedAuthorizationRequest,
        options: { initOverrides?: InitOverride } = {},
    ): Promise<JSONApiResponse<PushedAuthorizationResponse>> {
        validateRequiredRequestParams(bodyParameters, ["client_id", "response_type", "redirect_uri"]);

        const bodyParametersWithClientAuthentication = await this.addClientAuthentication(bodyParameters);

        const response = await this.request(
            {
                path: "/oauth/par",
                method: "POST",
                headers: {
                    "Content-Type": "application/x-www-form-urlencoded",
                },
                body: new URLSearchParams({
                    client_id: this.clientId,
                    ...bodyParametersWithClientAuthentication,
                }),
            },
            options.initOverrides,
        );

        return JSONApiResponse.fromResponse(response);
    }

    /**
     * This information is typically received from a highly trusted public client like a SPA*.
     * (<strong>*Note:</string> For single-page applications and native/mobile apps, we recommend using web flows instead.)
     *
     * See: https://auth0.com/docs/api/authentication#resource-owner-password
     *
     * @example
     * ```js
     * const auth0 = new AuthenticationApi({
     *    domain: 'my-domain.auth0.com',
     *    clientId: 'myClientId'
     *    clientSecret: 'myClientSecret'
     * });
     *
     * await auth0.oauth.passwordGrant({
     *     username: 'myusername@example.com',
     *     password: 'mypassword'
     *   },
     *   { initOverrides: { headers: { 'auth0-forwarded-for': 'END.USER.IP.123' } } }
     * );
     * ```
     *
     * Set the'auth0-forwarded-for' header to the end-user IP as a string value if you want
     * brute-force protection to work in server-side scenarios.
     *
     * See https://auth0.com/docs/get-started/authentication-and-authorization-flow/avoid-common-issues-with-resource-owner-password-flow-and-attack-protection
     *
     */
    async passwordGrant(
        bodyParameters: PasswordGrantRequest,
        options: GrantOptions = {},
    ): Promise<JSONApiResponse<TokenSet>> {
        validateRequiredRequestParams(bodyParameters, ["username", "password"]);

        return grant(
            bodyParameters.realm ? "http://auth0.com/oauth/grant-type/password-realm" : "password",
            await this.addClientAuthentication(bodyParameters),
            options,
            this.clientId,
            this.idTokenValidator,
            this.request.bind(this),
        );
    }

    /**
     * Use this endpoint to refresh an Access Token using the Refresh Token you got during authorization.
     *
     * See: https://auth0.com/docs/api/authentication#refresh-token
     *
     * @example
     * ```js
     * const auth0 = new AuthenticationApi({
     *    domain: 'my-domain.auth0.com',
     *    clientId: 'myClientId'
     *    clientSecret: 'myClientSecret'
     * });
     *
     * await auth0.oauth.refreshTokenGrant({ refresh_token: 'myrefreshtoken' })
     * ```
     */
    async refreshTokenGrant(
        bodyParameters: RefreshTokenGrantRequest,
        options: GrantOptions = {},
    ): Promise<JSONApiResponse<TokenSet>> {
        validateRequiredRequestParams(bodyParameters, ["refresh_token"]);

        return grant(
            "refresh_token",
            await this.addClientAuthentication(bodyParameters),
            options,
            this.clientId,
            this.idTokenValidator,
            this.request.bind(this),
        );
    }

    /**
     * Use this endpoint to invalidate a Refresh Token if it has been compromised.
     *
     * The behaviour of this endpoint depends on the state of the <a href="https://auth0.com/docs/secure/tokens/refresh-tokens/revoke-refresh-tokens#refresh-tokens-and-grants">Refresh Token Revocation Deletes Grant</a> toggle.
     * If this toggle is enabled, then each revocation request invalidates not only the specific token, but all other tokens based on the same authorization grant.
     * This means that all Refresh Tokens that have been issued for the same user, application, and audience will be revoked.
     * If this toggle is disabled, then only the refresh token is revoked, while the grant is left intact.
     *
     * See: https://auth0.com/docs/api/authentication#revoke-refresh-token
     *
     * @example
     * ```js
     * const auth0 = new AuthenticationApi({
     *    domain: 'my-domain.auth0.com',
     *    clientId: 'myClientId'
     *    clientSecret: 'myClientSecret'
     * });
     *
     * await auth0.oauth.revokeRefreshToken({ token: 'myrefreshtoken' })
     * ```
     */
    async revokeRefreshToken(
        bodyParameters: RevokeRefreshTokenRequest,
        options: { initOverrides?: InitOverride } = {},
    ): Promise<VoidApiResponse> {
        validateRequiredRequestParams(bodyParameters, ["token"]);

        const response = await this.request(
            {
                path: "/oauth/revoke",
                method: "POST",
                headers: {
                    "Content-Type": "application/json",
                },
                body: await this.addClientAuthentication({ client_id: this.clientId, ...bodyParameters }),
            },
            options.initOverrides,
        );

        return VoidApiResponse.fromResponse(response);
    }

    /**
     * Exchanges a subject token (refresh token in this case) for an access token for the connection.
     *
     * The request body includes:
     * - client_id (and client_secret/client_assertion via addClientAuthentication)
     * - grant_type set to `urn:auth0:params:oauth:grant-type:token-exchange:federated-connection-access-token`
     * - subject_token (refresh token) and fixed subject_token_type for refresh tokens (`urn:ietf:params:oauth:token-type:refresh_token`)
     * - requested_token_type (`http://auth0.com/oauth/token-type/federated-connection-access-token`) indicating that a federated connection access token is desired
     * - connection name and an optional `login_hint` if provided
     *
     * @param bodyParameters - The options to retrieve a token for a connection.
     * @returns A promise with the token response data.
     * @throws An error if the exchange fails.
     */
    public async tokenForConnection(
        bodyParameters: TokenForConnectionRequest,
        options: { initOverrides?: InitOverride } = {},
    ): Promise<JSONApiResponse<TokenSet>> {
        validateRequiredRequestParams(bodyParameters, ["connection", "subject_token"]);

        const body: Record<string, string> = {
            ...bodyParameters,
            grant_type: TOKEN_FOR_CONNECTION_GRANT_TYPE,
            subject_token_type: TOKEN_FOR_CONNECTION_TOKEN_TYPE,
            requested_token_type: TOKEN_FOR_CONNECTION_REQUESTED_TOKEN_TYPE,
        };

        await this.addClientAuthentication(body);

        const response = await this.request(
            {
                path: TOKEN_URL,
                method: "POST",
                headers: {
                    "Content-Type": "application/x-www-form-urlencoded",
                },
                body: new URLSearchParams(body),
            },
            options.initOverrides,
        );

        return JSONApiResponse.fromResponse(response);
    }
=======
  readonly idTokenValidator: IDTokenValidator;
  constructor(options: AuthenticationClientOptions) {
    super({
      ...options,
      domain: options.useMTLS ? `${mtlsPrefix}.${options.domain}` : options.domain,
    });
    this.idTokenValidator = new IDTokenValidator(options);
  }

  /**
   * This is the flow that regular web apps use to access an API.
   *
   * Use this endpoint to exchange an Authorization Code for a Token.
   *
   * See: https://auth0.com/docs/api/authentication#authorization-code-flow44
   *
   * @example
   * ```js
   * const auth0 = new AuthenticationApi({
   *    domain: 'my-domain.auth0.com',
   *    clientId: 'myClientId',
   *    clientSecret: 'myClientSecret'
   * });
   *
   * await auth0.oauth.authorizationCodeGrant({ code: 'mycode' });
   * ```
   */
  async authorizationCodeGrant(
    bodyParameters: AuthorizationCodeGrantRequest,
    options: AuthorizationCodeGrantOptions = {}
  ): Promise<JSONApiResponse<TokenSet>> {
    validateRequiredRequestParams(bodyParameters, ['code']);

    return grant(
      'authorization_code',
      await this.addClientAuthentication(bodyParameters),
      options,
      this.clientId,
      this.idTokenValidator,
      this.request.bind(this)
    );
  }

  /**
   * PKCE was originally designed to protect the authorization code flow in mobile apps,
   * but its ability to prevent authorization code injection makes it useful for every type of OAuth client,
   * even web apps that use client authentication.
   *
   * See: https://auth0.com/docs/api/authentication#authorization-code-flow-with-pkce45
   *
   * @example
   * ```js
   * const auth0 = new AuthenticationApi({
   *    domain: 'my-domain.auth0.com',
   *    clientId: 'myClientId',
   *    clientSecret: 'myClientSecret'
   * });
   *
   * await auth0.oauth.authorizationCodeGrantWithPKCE({
   *   code: 'mycode',
   *   code_verifier: 'mycodeverifier'
   * });
   * ```
   */
  async authorizationCodeGrantWithPKCE(
    bodyParameters: AuthorizationCodeGrantWithPKCERequest,
    options: AuthorizationCodeGrantOptions = {}
  ): Promise<JSONApiResponse<TokenSet>> {
    validateRequiredRequestParams(bodyParameters, ['code', 'code_verifier']);

    return grant(
      'authorization_code',
      await this.addClientAuthentication(bodyParameters),
      options,
      this.clientId,
      this.idTokenValidator,
      this.request.bind(this)
    );
  }

  /**
   * This is the OAuth 2.0 grant that server processes use to access an API.
   *
   * Use this endpoint to directly request an Access Token by using the Client's credentials
   * (a Client ID and a Client Secret or a Client Assertion).
   *
   * See: https://auth0.com/docs/api/authentication#client-credentials-flow
   *
   * @example
   * ```js
   * const auth0 = new AuthenticationApi({
   *    domain: 'my-domain.auth0.com',
   *    clientId: 'myClientId',
   *    clientSecret: 'myClientSecret'
   * });
   *
   * await auth0.oauth.clientCredentialsGrant({ audience: 'myaudience' });
   * ```
   */
  async clientCredentialsGrant(
    bodyParameters: ClientCredentialsGrantRequest,
    options: { initOverrides?: InitOverride } = {}
  ): Promise<JSONApiResponse<TokenSet>> {
    validateRequiredRequestParams(bodyParameters, ['audience']);

    return grant(
      'client_credentials',
      await this.addClientAuthentication(bodyParameters),
      options,
      this.clientId,
      this.idTokenValidator,
      this.request.bind(this)
    );
  }

  /**
   * This is the OAuth 2.0 extension that allows to initiate an OAuth flow from the backchannel instead of by building a URL.
   *
   *
   * See: https://www.rfc-editor.org/rfc/rfc9126.html
   *
   * @example
   * ```js
   * const auth0 = new AuthenticationApi({
   *    domain: 'my-domain.auth0.com',
   *    clientId: 'myClientId',
   *    clientSecret: 'myClientSecret'
   * });
   *
   * await auth0.oauth.pushedAuthorization({ response_type: 'id_token', redirect_uri: 'http://localhost' });
   * ```
   */
  async pushedAuthorization(
    bodyParameters: PushedAuthorizationRequest,
    options: { initOverrides?: InitOverride } = {}
  ): Promise<JSONApiResponse<PushedAuthorizationResponse>> {
    validateRequiredRequestParams(bodyParameters, ['client_id', 'response_type', 'redirect_uri']);

    const bodyParametersWithClientAuthentication = await this.addClientAuthentication(
      bodyParameters
    );

    const response = await this.request(
      {
        path: '/oauth/par',
        method: 'POST',
        headers: {
          'Content-Type': 'application/x-www-form-urlencoded',
        },
        body: new URLSearchParams({
          client_id: this.clientId,
          ...bodyParametersWithClientAuthentication,
        }),
      },
      options.initOverrides
    );

    return JSONApiResponse.fromResponse(response);
  }

  /**
   * This information is typically received from a highly trusted public client like a SPA*.
   * (<strong>*Note:</string> For single-page applications and native/mobile apps, we recommend using web flows instead.)
   *
   * See: https://auth0.com/docs/api/authentication#resource-owner-password
   *
   * @example
   * ```js
   * const auth0 = new AuthenticationApi({
   *    domain: 'my-domain.auth0.com',
   *    clientId: 'myClientId'
   *    clientSecret: 'myClientSecret'
   * });
   *
   * await auth0.oauth.passwordGrant({
   *     username: 'myusername@example.com',
   *     password: 'mypassword'
   *   },
   *   { initOverrides: { headers: { 'auth0-forwarded-for': 'END.USER.IP.123' } } }
   * );
   * ```
   *
   * Set the'auth0-forwarded-for' header to the end-user IP as a string value if you want
   * brute-force protection to work in server-side scenarios.
   *
   * See https://auth0.com/docs/get-started/authentication-and-authorization-flow/avoid-common-issues-with-resource-owner-password-flow-and-attack-protection
   *
   */
  async passwordGrant(
    bodyParameters: PasswordGrantRequest,
    options: GrantOptions = {}
  ): Promise<JSONApiResponse<TokenSet>> {
    validateRequiredRequestParams(bodyParameters, ['username', 'password']);

    return grant(
      bodyParameters.realm ? 'http://auth0.com/oauth/grant-type/password-realm' : 'password',
      await this.addClientAuthentication(bodyParameters),
      options,
      this.clientId,
      this.idTokenValidator,
      this.request.bind(this)
    );
  }

  /**
   * Use this endpoint to refresh an Access Token using the Refresh Token you got during authorization.
   *
   * See: https://auth0.com/docs/api/authentication#refresh-token
   *
   * @example
   * ```js
   * const auth0 = new AuthenticationApi({
   *    domain: 'my-domain.auth0.com',
   *    clientId: 'myClientId'
   *    clientSecret: 'myClientSecret'
   * });
   *
   * await auth0.oauth.refreshTokenGrant({ refresh_token: 'myrefreshtoken' })
   * ```
   */
  async refreshTokenGrant(
    bodyParameters: RefreshTokenGrantRequest,
    options: GrantOptions = {}
  ): Promise<JSONApiResponse<TokenSet>> {
    validateRequiredRequestParams(bodyParameters, ['refresh_token']);

    return grant(
      'refresh_token',
      await this.addClientAuthentication(bodyParameters),
      options,
      this.clientId,
      this.idTokenValidator,
      this.request.bind(this)
    );
  }

  /**
   * Use this endpoint to invalidate a Refresh Token if it has been compromised.
   *
   * The behaviour of this endpoint depends on the state of the <a href="https://auth0.com/docs/secure/tokens/refresh-tokens/revoke-refresh-tokens#refresh-tokens-and-grants">Refresh Token Revocation Deletes Grant</a> toggle.
   * If this toggle is enabled, then each revocation request invalidates not only the specific token, but all other tokens based on the same authorization grant.
   * This means that all Refresh Tokens that have been issued for the same user, application, and audience will be revoked.
   * If this toggle is disabled, then only the refresh token is revoked, while the grant is left intact.
   *
   * See: https://auth0.com/docs/api/authentication#revoke-refresh-token
   *
   * @example
   * ```js
   * const auth0 = new AuthenticationApi({
   *    domain: 'my-domain.auth0.com',
   *    clientId: 'myClientId'
   *    clientSecret: 'myClientSecret'
   * });
   *
   * await auth0.oauth.revokeRefreshToken({ token: 'myrefreshtoken' })
   * ```
   */
  async revokeRefreshToken(
    bodyParameters: RevokeRefreshTokenRequest,
    options: { initOverrides?: InitOverride } = {}
  ): Promise<VoidApiResponse> {
    validateRequiredRequestParams(bodyParameters, ['token']);

    const response = await this.request(
      {
        path: '/oauth/revoke',
        method: 'POST',
        headers: {
          'Content-Type': 'application/json',
        },
        body: await this.addClientAuthentication({ client_id: this.clientId, ...bodyParameters }),
      },
      options.initOverrides
    );

    return VoidApiResponse.fromResponse(response);
  }

  /**
   * Exchanges a subject token for an access token for the connection.
   *
   * The request body includes:
   * - client_id (and client_secret/client_assertion via addClientAuthentication)
   * - grant_type set to `urn:auth0:params:oauth:grant-type:token-exchange:federated-connection-access-token`
   * - subject_token: the token to exchange
   * - subject_token_type: the type of token being exchanged. Defaults to refresh tokens (`urn:ietf:params:oauth:token-type:refresh_token`).
   * - requested_token_type (`http://auth0.com/oauth/token-type/federated-connection-access-token`) indicating that a federated connection access token is desired
   * - connection name and an optional `login_hint` if provided
   *
   * @param bodyParameters - The options to retrieve a token for a connection.
   * @returns A promise with the token response data.
   * @throws An error if the exchange fails.
   */
  public async tokenForConnection(
    bodyParameters: TokenForConnectionRequest,
    options: { initOverrides?: InitOverride } = {}
  ): Promise<JSONApiResponse<TokenSet>> {
    validateRequiredRequestParams(bodyParameters, ['connection', 'subject_token']);

    const body: Record<string, string> = {
      subject_token_type: SUBJECT_TOKEN_TYPES.REFRESH_TOKEN,
      ...bodyParameters,
      grant_type: TOKEN_FOR_CONNECTION_GRANT_TYPE,
      requested_token_type: TOKEN_FOR_CONNECTION_REQUESTED_TOKEN_TYPE,
    };

    await this.addClientAuthentication(body);

    const response = await this.request(
      {
        path: TOKEN_URL,
        method: 'POST',
        headers: {
          'Content-Type': 'application/x-www-form-urlencoded',
        },
        body: new URLSearchParams(body),
      },
      options.initOverrides
    );

    return JSONApiResponse.fromResponse(response);
  }
>>>>>>> fbe4019f
}<|MERGE_RESOLUTION|>--- conflicted
+++ resolved
@@ -272,9 +272,8 @@
  * Options to exchange a federated connection token.
  */
 export interface TokenForConnectionRequest {
-<<<<<<< HEAD
-    /**
-     * The subject token(refresh token in this case) to exchange for an access token for a connection.
+    /**
+     * The subject token to exchange for an access token for a connection.
      */
     subject_token: string;
     /**
@@ -282,27 +281,13 @@
      */
     connection: string;
     /**
+     * An optional subject token type parameter to pass to the authorization server. If not provided, it defaults to `urn:ietf:params:oauth:token-type:refresh_token`.
+     */
+    subject_token_type?: SUBJECT_TOKEN_TYPES;
+    /**
      * Optional login hint
      */
     login_hint?: string;
-=======
-  /**
-   * The subject token to exchange for an access token for a connection.
-   */
-  subject_token: string;
-  /**
-   * The target social provider connection (e.g., "google-oauth2").
-   */
-  connection: string;
-  /**
-   * An optional subject token type parameter to pass to the authorization server. If not provided, it defaults to `urn:ietf:params:oauth:token-type:refresh_token`.
-   */
-  subject_token_type?: SUBJECT_TOKEN_TYPES;
-  /**
-   * Optional login hint
-   */
-  login_hint?: string;
->>>>>>> fbe4019f
 }
 
 export interface TokenForConnectionResponse {
@@ -314,34 +299,30 @@
 }
 
 export enum SUBJECT_TOKEN_TYPES {
-  /**
-   * Constant representing the subject type for a refresh token.
-   * This is used in OAuth 2.0 token exchange to specify that the token being exchanged is a refresh token.
-   *
-   * @see {@link https://tools.ietf.org/html/rfc8693#section-3.1 RFC 8693 Section 3.1}
-   */
-  REFRESH_TOKEN = 'urn:ietf:params:oauth:token-type:refresh_token',
-
-  /**
-   * Constant representing the subject type for a access token.
-   * This is used in OAuth 2.0 token exchange to specify that the token being exchanged is an access token.
-   *
-   * @see {@link https://tools.ietf.org/html/rfc8693#section-3.1 RFC 8693 Section 3.1}
-   */
-  ACCESS_TOKEN = 'urn:ietf:params:oauth:token-type:access_token',
+    /**
+     * Constant representing the subject type for a refresh token.
+     * This is used in OAuth 2.0 token exchange to specify that the token being exchanged is a refresh token.
+     *
+     * @see {@link https://tools.ietf.org/html/rfc8693#section-3.1 RFC 8693 Section 3.1}
+     */
+    REFRESH_TOKEN = "urn:ietf:params:oauth:token-type:refresh_token",
+
+    /**
+     * Constant representing the subject type for a access token.
+     * This is used in OAuth 2.0 token exchange to specify that the token being exchanged is an access token.
+     *
+     * @see {@link https://tools.ietf.org/html/rfc8693#section-3.1 RFC 8693 Section 3.1}
+     */
+    ACCESS_TOKEN = "urn:ietf:params:oauth:token-type:access_token",
 }
 
 export const TOKEN_FOR_CONNECTION_GRANT_TYPE =
     "urn:auth0:params:oauth:grant-type:token-exchange:federated-connection-access-token";
 
-<<<<<<< HEAD
-export const TOKEN_FOR_CONNECTION_TOKEN_TYPE = "urn:ietf:params:oauth:token-type:refresh_token";
-=======
 /**
  * @deprecated Use {@link SUBJECT_TOKEN_TYPES.REFRESH_TOKEN} instead.
  */
-export const TOKEN_FOR_CONNECTION_TOKEN_TYPE = 'urn:ietf:params:oauth:token-type:refresh_token';
->>>>>>> fbe4019f
+export const TOKEN_FOR_CONNECTION_TOKEN_TYPE = "urn:ietf:params:oauth:token-type:refresh_token";
 export const TOKEN_FOR_CONNECTION_REQUESTED_TOKEN_TYPE =
     "http://auth0.com/oauth/token-type/federated-connection-access-token";
 
@@ -351,7 +332,6 @@
  *  OAuth 2.0 flows.
  */
 export class OAuth extends BaseAuthAPI {
-<<<<<<< HEAD
     readonly idTokenValidator: IDTokenValidator;
     constructor(options: AuthenticationClientOptions) {
         super({
@@ -629,12 +609,13 @@
     }
 
     /**
-     * Exchanges a subject token (refresh token in this case) for an access token for the connection.
+     * Exchanges a subject token for an access token for the connection.
      *
      * The request body includes:
      * - client_id (and client_secret/client_assertion via addClientAuthentication)
      * - grant_type set to `urn:auth0:params:oauth:grant-type:token-exchange:federated-connection-access-token`
-     * - subject_token (refresh token) and fixed subject_token_type for refresh tokens (`urn:ietf:params:oauth:token-type:refresh_token`)
+     * - subject_token: the token to exchange
+     * - subject_token_type: the type of token being exchanged. Defaults to refresh tokens (`urn:ietf:params:oauth:token-type:refresh_token`).
      * - requested_token_type (`http://auth0.com/oauth/token-type/federated-connection-access-token`) indicating that a federated connection access token is desired
      * - connection name and an optional `login_hint` if provided
      *
@@ -649,9 +630,9 @@
         validateRequiredRequestParams(bodyParameters, ["connection", "subject_token"]);
 
         const body: Record<string, string> = {
+            subject_token_type: SUBJECT_TOKEN_TYPES.REFRESH_TOKEN,
             ...bodyParameters,
             grant_type: TOKEN_FOR_CONNECTION_GRANT_TYPE,
-            subject_token_type: TOKEN_FOR_CONNECTION_TOKEN_TYPE,
             requested_token_type: TOKEN_FOR_CONNECTION_REQUESTED_TOKEN_TYPE,
         };
 
@@ -671,328 +652,4 @@
 
         return JSONApiResponse.fromResponse(response);
     }
-=======
-  readonly idTokenValidator: IDTokenValidator;
-  constructor(options: AuthenticationClientOptions) {
-    super({
-      ...options,
-      domain: options.useMTLS ? `${mtlsPrefix}.${options.domain}` : options.domain,
-    });
-    this.idTokenValidator = new IDTokenValidator(options);
-  }
-
-  /**
-   * This is the flow that regular web apps use to access an API.
-   *
-   * Use this endpoint to exchange an Authorization Code for a Token.
-   *
-   * See: https://auth0.com/docs/api/authentication#authorization-code-flow44
-   *
-   * @example
-   * ```js
-   * const auth0 = new AuthenticationApi({
-   *    domain: 'my-domain.auth0.com',
-   *    clientId: 'myClientId',
-   *    clientSecret: 'myClientSecret'
-   * });
-   *
-   * await auth0.oauth.authorizationCodeGrant({ code: 'mycode' });
-   * ```
-   */
-  async authorizationCodeGrant(
-    bodyParameters: AuthorizationCodeGrantRequest,
-    options: AuthorizationCodeGrantOptions = {}
-  ): Promise<JSONApiResponse<TokenSet>> {
-    validateRequiredRequestParams(bodyParameters, ['code']);
-
-    return grant(
-      'authorization_code',
-      await this.addClientAuthentication(bodyParameters),
-      options,
-      this.clientId,
-      this.idTokenValidator,
-      this.request.bind(this)
-    );
-  }
-
-  /**
-   * PKCE was originally designed to protect the authorization code flow in mobile apps,
-   * but its ability to prevent authorization code injection makes it useful for every type of OAuth client,
-   * even web apps that use client authentication.
-   *
-   * See: https://auth0.com/docs/api/authentication#authorization-code-flow-with-pkce45
-   *
-   * @example
-   * ```js
-   * const auth0 = new AuthenticationApi({
-   *    domain: 'my-domain.auth0.com',
-   *    clientId: 'myClientId',
-   *    clientSecret: 'myClientSecret'
-   * });
-   *
-   * await auth0.oauth.authorizationCodeGrantWithPKCE({
-   *   code: 'mycode',
-   *   code_verifier: 'mycodeverifier'
-   * });
-   * ```
-   */
-  async authorizationCodeGrantWithPKCE(
-    bodyParameters: AuthorizationCodeGrantWithPKCERequest,
-    options: AuthorizationCodeGrantOptions = {}
-  ): Promise<JSONApiResponse<TokenSet>> {
-    validateRequiredRequestParams(bodyParameters, ['code', 'code_verifier']);
-
-    return grant(
-      'authorization_code',
-      await this.addClientAuthentication(bodyParameters),
-      options,
-      this.clientId,
-      this.idTokenValidator,
-      this.request.bind(this)
-    );
-  }
-
-  /**
-   * This is the OAuth 2.0 grant that server processes use to access an API.
-   *
-   * Use this endpoint to directly request an Access Token by using the Client's credentials
-   * (a Client ID and a Client Secret or a Client Assertion).
-   *
-   * See: https://auth0.com/docs/api/authentication#client-credentials-flow
-   *
-   * @example
-   * ```js
-   * const auth0 = new AuthenticationApi({
-   *    domain: 'my-domain.auth0.com',
-   *    clientId: 'myClientId',
-   *    clientSecret: 'myClientSecret'
-   * });
-   *
-   * await auth0.oauth.clientCredentialsGrant({ audience: 'myaudience' });
-   * ```
-   */
-  async clientCredentialsGrant(
-    bodyParameters: ClientCredentialsGrantRequest,
-    options: { initOverrides?: InitOverride } = {}
-  ): Promise<JSONApiResponse<TokenSet>> {
-    validateRequiredRequestParams(bodyParameters, ['audience']);
-
-    return grant(
-      'client_credentials',
-      await this.addClientAuthentication(bodyParameters),
-      options,
-      this.clientId,
-      this.idTokenValidator,
-      this.request.bind(this)
-    );
-  }
-
-  /**
-   * This is the OAuth 2.0 extension that allows to initiate an OAuth flow from the backchannel instead of by building a URL.
-   *
-   *
-   * See: https://www.rfc-editor.org/rfc/rfc9126.html
-   *
-   * @example
-   * ```js
-   * const auth0 = new AuthenticationApi({
-   *    domain: 'my-domain.auth0.com',
-   *    clientId: 'myClientId',
-   *    clientSecret: 'myClientSecret'
-   * });
-   *
-   * await auth0.oauth.pushedAuthorization({ response_type: 'id_token', redirect_uri: 'http://localhost' });
-   * ```
-   */
-  async pushedAuthorization(
-    bodyParameters: PushedAuthorizationRequest,
-    options: { initOverrides?: InitOverride } = {}
-  ): Promise<JSONApiResponse<PushedAuthorizationResponse>> {
-    validateRequiredRequestParams(bodyParameters, ['client_id', 'response_type', 'redirect_uri']);
-
-    const bodyParametersWithClientAuthentication = await this.addClientAuthentication(
-      bodyParameters
-    );
-
-    const response = await this.request(
-      {
-        path: '/oauth/par',
-        method: 'POST',
-        headers: {
-          'Content-Type': 'application/x-www-form-urlencoded',
-        },
-        body: new URLSearchParams({
-          client_id: this.clientId,
-          ...bodyParametersWithClientAuthentication,
-        }),
-      },
-      options.initOverrides
-    );
-
-    return JSONApiResponse.fromResponse(response);
-  }
-
-  /**
-   * This information is typically received from a highly trusted public client like a SPA*.
-   * (<strong>*Note:</string> For single-page applications and native/mobile apps, we recommend using web flows instead.)
-   *
-   * See: https://auth0.com/docs/api/authentication#resource-owner-password
-   *
-   * @example
-   * ```js
-   * const auth0 = new AuthenticationApi({
-   *    domain: 'my-domain.auth0.com',
-   *    clientId: 'myClientId'
-   *    clientSecret: 'myClientSecret'
-   * });
-   *
-   * await auth0.oauth.passwordGrant({
-   *     username: 'myusername@example.com',
-   *     password: 'mypassword'
-   *   },
-   *   { initOverrides: { headers: { 'auth0-forwarded-for': 'END.USER.IP.123' } } }
-   * );
-   * ```
-   *
-   * Set the'auth0-forwarded-for' header to the end-user IP as a string value if you want
-   * brute-force protection to work in server-side scenarios.
-   *
-   * See https://auth0.com/docs/get-started/authentication-and-authorization-flow/avoid-common-issues-with-resource-owner-password-flow-and-attack-protection
-   *
-   */
-  async passwordGrant(
-    bodyParameters: PasswordGrantRequest,
-    options: GrantOptions = {}
-  ): Promise<JSONApiResponse<TokenSet>> {
-    validateRequiredRequestParams(bodyParameters, ['username', 'password']);
-
-    return grant(
-      bodyParameters.realm ? 'http://auth0.com/oauth/grant-type/password-realm' : 'password',
-      await this.addClientAuthentication(bodyParameters),
-      options,
-      this.clientId,
-      this.idTokenValidator,
-      this.request.bind(this)
-    );
-  }
-
-  /**
-   * Use this endpoint to refresh an Access Token using the Refresh Token you got during authorization.
-   *
-   * See: https://auth0.com/docs/api/authentication#refresh-token
-   *
-   * @example
-   * ```js
-   * const auth0 = new AuthenticationApi({
-   *    domain: 'my-domain.auth0.com',
-   *    clientId: 'myClientId'
-   *    clientSecret: 'myClientSecret'
-   * });
-   *
-   * await auth0.oauth.refreshTokenGrant({ refresh_token: 'myrefreshtoken' })
-   * ```
-   */
-  async refreshTokenGrant(
-    bodyParameters: RefreshTokenGrantRequest,
-    options: GrantOptions = {}
-  ): Promise<JSONApiResponse<TokenSet>> {
-    validateRequiredRequestParams(bodyParameters, ['refresh_token']);
-
-    return grant(
-      'refresh_token',
-      await this.addClientAuthentication(bodyParameters),
-      options,
-      this.clientId,
-      this.idTokenValidator,
-      this.request.bind(this)
-    );
-  }
-
-  /**
-   * Use this endpoint to invalidate a Refresh Token if it has been compromised.
-   *
-   * The behaviour of this endpoint depends on the state of the <a href="https://auth0.com/docs/secure/tokens/refresh-tokens/revoke-refresh-tokens#refresh-tokens-and-grants">Refresh Token Revocation Deletes Grant</a> toggle.
-   * If this toggle is enabled, then each revocation request invalidates not only the specific token, but all other tokens based on the same authorization grant.
-   * This means that all Refresh Tokens that have been issued for the same user, application, and audience will be revoked.
-   * If this toggle is disabled, then only the refresh token is revoked, while the grant is left intact.
-   *
-   * See: https://auth0.com/docs/api/authentication#revoke-refresh-token
-   *
-   * @example
-   * ```js
-   * const auth0 = new AuthenticationApi({
-   *    domain: 'my-domain.auth0.com',
-   *    clientId: 'myClientId'
-   *    clientSecret: 'myClientSecret'
-   * });
-   *
-   * await auth0.oauth.revokeRefreshToken({ token: 'myrefreshtoken' })
-   * ```
-   */
-  async revokeRefreshToken(
-    bodyParameters: RevokeRefreshTokenRequest,
-    options: { initOverrides?: InitOverride } = {}
-  ): Promise<VoidApiResponse> {
-    validateRequiredRequestParams(bodyParameters, ['token']);
-
-    const response = await this.request(
-      {
-        path: '/oauth/revoke',
-        method: 'POST',
-        headers: {
-          'Content-Type': 'application/json',
-        },
-        body: await this.addClientAuthentication({ client_id: this.clientId, ...bodyParameters }),
-      },
-      options.initOverrides
-    );
-
-    return VoidApiResponse.fromResponse(response);
-  }
-
-  /**
-   * Exchanges a subject token for an access token for the connection.
-   *
-   * The request body includes:
-   * - client_id (and client_secret/client_assertion via addClientAuthentication)
-   * - grant_type set to `urn:auth0:params:oauth:grant-type:token-exchange:federated-connection-access-token`
-   * - subject_token: the token to exchange
-   * - subject_token_type: the type of token being exchanged. Defaults to refresh tokens (`urn:ietf:params:oauth:token-type:refresh_token`).
-   * - requested_token_type (`http://auth0.com/oauth/token-type/federated-connection-access-token`) indicating that a federated connection access token is desired
-   * - connection name and an optional `login_hint` if provided
-   *
-   * @param bodyParameters - The options to retrieve a token for a connection.
-   * @returns A promise with the token response data.
-   * @throws An error if the exchange fails.
-   */
-  public async tokenForConnection(
-    bodyParameters: TokenForConnectionRequest,
-    options: { initOverrides?: InitOverride } = {}
-  ): Promise<JSONApiResponse<TokenSet>> {
-    validateRequiredRequestParams(bodyParameters, ['connection', 'subject_token']);
-
-    const body: Record<string, string> = {
-      subject_token_type: SUBJECT_TOKEN_TYPES.REFRESH_TOKEN,
-      ...bodyParameters,
-      grant_type: TOKEN_FOR_CONNECTION_GRANT_TYPE,
-      requested_token_type: TOKEN_FOR_CONNECTION_REQUESTED_TOKEN_TYPE,
-    };
-
-    await this.addClientAuthentication(body);
-
-    const response = await this.request(
-      {
-        path: TOKEN_URL,
-        method: 'POST',
-        headers: {
-          'Content-Type': 'application/x-www-form-urlencoded',
-        },
-        body: new URLSearchParams(body),
-      },
-      options.initOverrides
-    );
-
-    return JSONApiResponse.fromResponse(response);
-  }
->>>>>>> fbe4019f
 }