--- conflicted
+++ resolved
@@ -27,16 +27,10 @@
 
 /**
  * Validator for ID Tokens following OIDC spec.
-<<<<<<< HEAD
  *
  * @param {string} token the string token to verify
  * @param {object} options the options required to run this verification
- * @returns {Promise<object>} A promise containing the decoded token payload, or throws an exception if validation failed
-=======
- * @param token the string token to verify
- * @param options the options required to run this verification
- * @returns The decoded token payload, or throws an exception if validation failed
->>>>>>> ddcab40d
+ * @returns {object} The decoded token payload, or throws an exception if validation failed
  */
 const validate = function (token, options) {
   if (!token) {
