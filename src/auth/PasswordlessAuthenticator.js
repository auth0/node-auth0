<<<<<<< HEAD
var extend = require('util')._extend
=======
var extend = require('util')._extend;

var ArgumentError = require('rest-facade').ArgumentError;
var RestClient = require('rest-facade').Client;
>>>>>>> 7fec878e

var ArgumentError = require('../exceptions').ArgumentError
var RestClient = require('rest-facade').Client

/**
 * @class
 * Handles authenticator with passwordless flows, e.g. SMS, Touch ID, etc.
 * @constructor
 * @memberOf module:auth
 *
 * @param  {Object}              options            Authenticator options.
 * @param  {String}              options.baseUrl    The auth0 account URL.
 * @param  {String}              [options.clientId] Default client ID.
 * @param  {OAuthAuthenticator}  oauth              OAuthAuthenticator instance.
 */
var PasswordlessAuthenticator = function (options, oauth) {
  if (!options) {
    throw new ArgumentError('Missing authenticator options')
  }

  if (typeof options !== 'object') {
    throw new ArgumentError('The authenticator options must be an object')
  }

<<<<<<< HEAD
  var baseUrl = options.baseUrl + '/passwordless/start'
=======
  /**
   * Options object for the Rest Client instace.
   *
   * @type {Object}
   */
  var clientOptions = {
    errorFormatter: { message: 'message', name: 'error' }
  };

  this.oauth = oauth;
  this.passwordless = new RestClient(options.baseUrl + '/passwordless/start', clientOptions);
  this.clientId = options.clientId;
};
>>>>>>> 7fec878e

  this.oauth = oauth
  this.passwordless = new RestClient(baseUrl)
  this.clientId = options.clientId
}

/**
 * Sign in with the given user credentials.
 *
 * @method    signIn
 * @memberOf  module:auth.PasswordlessAuthenticator.prototype
 * @example <caption>
 *   Given the user credentials (`phone_number` and `code`), it will do the
 *   authentication on the provider and return a JSON with the `access_token`
 *   and `id_token`.
 * </caption>
 *
 * var data = {
 *   username: '{PHONE_NUMBER}',
 *   password: '{VERIFICATION_CODE}'
 * };
 *
 * auth0.passwordless.signIn(data, function (err) {
 *   if (err) {
 *     // Handle error.
 *   }
 * });
 *
 * @example <caption>
 *   The user data object has the following structure.
 * </caption>
 *
 * {
 *   id_token: String,
 *   access_token: String,
 *   token_type: String
 * }
 *
 * @param   {Object}    userData              User credentials object.
 * @param   {String}    userData.username     Username.
 * @param   {String}    userData.password     Password.
 * @param   {String}    [userData.connection=sms]  Connection string: "sms" or "email".
 * @param   {String}    [userData.client_id]  Client ID.
 * @param   {Function}  [cb]                  Method callback.
 *
 * @return  {Promise|undefined}
 */
PasswordlessAuthenticator.prototype.signIn = function (userData, cb) {
  var defaultFields = {
    client_id: this.clientId
  }
  var data = extend(defaultFields, userData)

  // Don't let the user override the connection nor the grant type.
  if (!data.connection || (data.connection !== 'email' && data.connection !== 'sms')) { data.connection = 'sms' }

  data.grant_type = 'password'

  if (!userData || typeof userData !== 'object') {
    throw new ArgumentError('Missing user data object')
  }

  if (typeof data.username !== 'string'
    || data.username.trim().length === 0) {
    throw new ArgumentError('username field (phone number) is required')
  }

  if (typeof data.password !== 'string'
    || data.password.trim().length === 0) {
    throw new ArgumentError('password field (verification code) is required')
  }

  return this.oauth.signIn(data, cb)
}

/**
 * Start passwordless flow sending an email.
 *
 * @method    sendEmail
 * @memberOf  module:auth.PasswordlessAuthenticator.prototype
 * @example <caption>
 *   Given the user `email` address, it will send an email with:
 *
 *   <ul>
 *     <li>A link (default, `send:"link"`). You can then authenticate with this
 *       user opening the link and he will be automatically logged in to the
 *       application. Optionally, you can append/override parameters to the link
 *       (like `scope`, `redirect_uri`, `protocol`, `response_type`, etc.) using
 *       `authParams` object.
 *     </li>
 *     <li>
 *       A verification code (`send:"code"`). You can then authenticate with
 *       this user using the `/oauth/ro` endpoint specifying `email` as
 *       `username` and `code` as `password`.
 *     </li>
 *   </ul>
 *
 *   Find more information in the
 *   <a href="https://auth0.com/docs/auth-api#!#post--with_email">API Docs</a>
 * </caption>
 *
 * var data = {
 *   email: '{EMAIL}',
 *   send: 'link',
 *   authParams: {} // Optional auth params.
 * };
 *
 * auth0.passwordless.sendEmail(data, function (err) {
 *   if (err) {
 *     // Handle error.
 *   }
 * });
 *
 * @param   {Object}    userData                User account data.
 * @param   {String}    userData.email          User email address.
 * @param   {String}    userData.send           The type of email to be sent.
 * @param   {Function}  [cb]                    Method callback.
 *
 * @return  {Promise|undefined}
 */
PasswordlessAuthenticator.prototype.sendEmail = function (userData, cb) {
  var defaultFields = {
    client_id: this.clientId
  }
  var data = extend(defaultFields, userData)

  // Don't let the user override the connection nor the grant type.
  data.connection = 'email'

  if (!userData || typeof userData !== 'object') {
    throw new ArgumentError('Missing user data object')
  }

  if (typeof data.email !== 'string'
    || data.email.trim().length === 0) {
    throw new ArgumentError('email field is required')
  }

  if (typeof data.send !== 'string'
    || data.send.trim().length === 0) {
    throw new ArgumentError('send field is required')
  }

  if (cb && cb instanceof Function) {
    return this.passwordless.create(data, cb)
  }

  return this.passwordless.create(data)
}

/**
 * Start passwordless flow sending an SMS.
 *
 * @method    sendSMS
 * @memberOf  module:auth.PasswordlessAuthenticator.prototype
 *
 * @example <caption>
 *   Given the user `phone_number`, it will send a SMS message with a
 *   verification code. You can then authenticate with this user using the
 *   `/oauth/ro` endpoint specifying `phone_number` as `username` and `code` as
 *   `password`:
 * </caption>
 *
 * var data = {
 *   phone_number: '{PHONE}'
 * };
 *
 * auth0.passwordless.sendSMS(data, function (err) {
 *   if (err) {
 *     // Handle error.
 *   }
 * });
 *
 * @param   {Object}    userData                User account data.
 * @param   {String}    userData.phone_number   User phone number.
 * @param   {String}    [userData.client_id]    Client ID.
 * @param   {Function}  [cb]                    Method callback.
 *
 * @return  {Promise|undefined}
 */
PasswordlessAuthenticator.prototype.sendSMS = function (userData, cb) {
  var defaultFields = {
    client_id: this.clientId
  }
  var data = extend(defaultFields, userData)

  // Don't let the user override the connection nor the grant type.
  data.connection = 'sms'

  if (!userData || typeof userData !== 'object') {
    throw new ArgumentError('Missing user data object')
  }

  if (typeof data.phone_number !== 'string'
    || data.phone_number.trim().length === 0) {
    throw new ArgumentError('phone_number field is required')
  }

  if (cb && cb instanceof Function) {
    return this.passwordless.create(data, cb)
  }

  return this.passwordless.create(data)
}

module.exports = PasswordlessAuthenticator<|MERGE_RESOLUTION|>--- conflicted
+++ resolved
@@ -1,11 +1,4 @@
-<<<<<<< HEAD
 var extend = require('util')._extend
-=======
-var extend = require('util')._extend;
-
-var ArgumentError = require('rest-facade').ArgumentError;
-var RestClient = require('rest-facade').Client;
->>>>>>> 7fec878e
 
 var ArgumentError = require('../exceptions').ArgumentError
 var RestClient = require('rest-facade').Client
@@ -30,9 +23,6 @@
     throw new ArgumentError('The authenticator options must be an object')
   }
 
-<<<<<<< HEAD
-  var baseUrl = options.baseUrl + '/passwordless/start'
-=======
   /**
    * Options object for the Rest Client instace.
    *
@@ -46,7 +36,6 @@
   this.passwordless = new RestClient(options.baseUrl + '/passwordless/start', clientOptions);
   this.clientId = options.clientId;
 };
->>>>>>> 7fec878e
 
   this.oauth = oauth
   this.passwordless = new RestClient(baseUrl)
