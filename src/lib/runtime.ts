<<<<<<< HEAD
import fetch, { RequestInit, RequestInfo, Response, Blob, FormData, AbortError } from 'node-fetch';
import { RetryConfiguration, retry } from './retry';
import { FetchError, RequiredError, TimeoutError } from './errors';

export { Blob, FormData } from 'node-fetch';

export interface ClientOptions extends Omit<Configuration, 'baseUrl' | 'parseError'> {
  telemetry?: boolean;
  clientInfo?: { name: string; [key: string]: unknown };
}

export interface Configuration {
  baseUrl: string; // override base path
  parseError: (response: Response) => Promise<Error>; // Custom error parser
  /**
   * Provide your own fetch implementation.
   */
  fetchApi?: FetchAPI;
  /**
   * Provide a middleware that will run either before the request, after the request or when the request fails.
   */
  middleware?: Middleware[];
  /**
   * stringify function for query strings
   */
  queryParamsStringify?: (params: HTTPQuery) => string;
  /**
   * Pass your own http agent to support proxies.
   */
  agent?: RequestInit['agent'];
  /**
   * Custom headers that will be added to every request.
   */
  headers?: HTTPHeaders;
  /**
   * Timeout in ms before aborting the request (default 10,000)
   */
  timeoutDuration?: number;
  /**
   * Retry configuration.
   */
  retry?: RetryConfiguration;
}
=======
import fetch, { RequestInit, RequestInfo, Response, Blob, FormData } from 'node-fetch';
import { retry } from './retry';
import { FetchError, RequiredError } from './errors';
import {
  RequestOpts,
  InitOverrideFunction,
  HTTPQuery,
  Configuration,
  Middleware,
  FetchAPI,
} from './models';

export { Blob, FormData } from 'node-fetch';
export * from './models';
>>>>>>> 2a9386b5

/**
 * @private
 * This is the base class for all generated API classes.
 */
export class BaseAPI {
  private middleware: Middleware[];
  private fetchApi: FetchAPI;
  private parseError: (response: Response) => Promise<Error> | Error;
  private timeoutDuration: number;

  constructor(protected configuration: Configuration) {
    if (configuration.baseUrl === null || configuration.baseUrl === undefined) {
      throw new Error('Must provide a base URL for the API');
    }

    if ('string' !== typeof configuration.baseUrl || configuration.baseUrl.length === 0) {
      throw new Error('The provided base URL is invalid');
    }

    this.middleware = configuration.middleware || [];
    this.fetchApi = configuration.fetchApi || fetch;
    this.parseError = configuration.parseError;
    this.timeoutDuration =
      typeof configuration.timeoutDuration === 'number' ? configuration.timeoutDuration : 10000;
  }

  protected async request(
    context: RequestOpts,
    initOverrides?: RequestInit | InitOverrideFunction
  ): Promise<Response> {
    const { url, init } = await this.createFetchParams(context, initOverrides);
    const response = await this.fetch(url, init);
    if (response && response.status >= 200 && response.status < 300) {
      return response;
    }

    const error = await this.parseError(response);
    throw error;
  }

  private async createFetchParams(
    context: RequestOpts,
    initOverrides?: RequestInit | InitOverrideFunction
  ) {
    let url = this.configuration.baseUrl + context.path;
    if (context.query !== undefined && Object.keys(context.query).length !== 0) {
      // only add the querystring to the URL if there are query parameters.
      // this is done to avoid urls ending with a "?" character which buggy webservers
      // do not handle correctly sometimes.
      url += `?${querystring(context.query)}`;
    }

    const headers = Object.assign({}, this.configuration.headers, context.headers);
    Object.keys(headers).forEach((key) => (headers[key] === undefined ? delete headers[key] : {}));

    const initOverrideFn =
      typeof initOverrides === 'function' ? initOverrides : async () => initOverrides;

    const initParams = {
      method: context.method,
      headers,
      body: context.body,
      agent: this.configuration.agent,
    };

    const overriddenInit: RequestInit = {
      ...initParams,
      ...(await initOverrideFn({
        init: initParams,
        context,
      })),
    };

    const init: RequestInit = {
      ...overriddenInit,
      body:
        isFormData(overriddenInit.body) ||
        overriddenInit.body instanceof URLSearchParams ||
        isBlob(overriddenInit.body)
          ? overriddenInit.body
          : JSON.stringify(overriddenInit.body),
    };
    return { url, init };
  }

  private fetchWithTimeout = async (url: URL | RequestInfo, init: RequestInit) => {
    const controller = new AbortController();
    const timeout = setTimeout(() => {
      controller.abort();
    }, this.timeoutDuration);
    try {
      return await this.fetchApi(url, { signal: controller.signal, ...init });
    } catch (e) {
      if (e instanceof AbortError) {
        throw new TimeoutError();
      }
      throw e;
    } finally {
      clearTimeout(timeout);
    }
  };

  private fetch = async (url: URL | RequestInfo, init: RequestInit) => {
    let fetchParams = { url, init };
    for (const middleware of this.middleware) {
      if (middleware.pre) {
        fetchParams =
          (await middleware.pre({
            fetch: this.fetchWithTimeout,
            ...fetchParams,
          })) || fetchParams;
      }
    }
    let response: Response | undefined = undefined;
    try {
      response =
        this.configuration.retry?.enabled !== false
          ? await retry(() => this.fetchWithTimeout(fetchParams.url, fetchParams.init), {
              ...this.configuration.retry,
            })
          : await this.fetchWithTimeout(fetchParams.url, fetchParams.init);
    } catch (e) {
      for (const middleware of this.middleware) {
        if (middleware.onError) {
          response =
            (await middleware.onError({
              fetch: this.fetchWithTimeout,
              ...fetchParams,
              error: e,
              response: response ? response.clone() : undefined,
            })) || response;
        }
      }
      if (response === undefined) {
        if (e instanceof Error) {
          throw new FetchError(
            e,
            'The request failed and the interceptors did not return an alternative response'
          );
        } else {
          throw e;
        }
      }
    }
    for (const middleware of this.middleware) {
      if (middleware.post) {
        response =
          (await middleware.post({
            fetch: this.fetchApi,
            ...fetchParams,
            response: response.clone(),
          })) || response;
      }
    }
    return response;
  };
}

function isBlob(value: unknown): value is Blob {
  return typeof Blob !== 'undefined' && value instanceof Blob;
}

function isFormData(value: unknown): value is FormData {
  return typeof FormData !== 'undefined' && value instanceof FormData;
}

/**
 * @private
 */
export const COLLECTION_FORMATS = {
  csv: ',',
  ssv: ' ',
  tsv: '\t',
  pipes: '|',
};

/**
 * @private
 */
<<<<<<< HEAD
export type FetchAPI = (url: URL | RequestInfo, init: RequestInit) => Promise<Response>;

export type HTTPMethod = 'GET' | 'POST' | 'PUT' | 'PATCH' | 'DELETE' | 'OPTIONS' | 'HEAD';

export type HTTPHeaders = { [key: string]: string };

/**
 * @private
 */
export type HTTPQuery = {
  [key: string]:
    | string
    | number
    | null
    | boolean
    | Array<string | number | null | boolean>
    | HTTPQuery;
};

export type HTTPBody = any | FormData | URLSearchParams;

export type HTTPRequestInit = {
  headers?: HTTPHeaders;
  method: HTTPMethod;
  credentials?: RequestCredentials;
  body?: HTTPBody;
};

/**
 * @private
 */
=======
>>>>>>> 2a9386b5
export type ModelPropertyNaming = 'camelCase' | 'snake_case' | 'PascalCase' | 'original';

/**
 * @private
 */
function querystring(params: HTTPQuery): string {
  return Object.keys(params)
    .map((key) => querystringSingleKey(key, params[key]))
    .filter((part) => part.length > 0)
    .join('&');
}

function querystringSingleKey(
  key: string,
  value:
    | string
    | number
    | null
    | undefined
    | boolean
    | Array<string | number | null | boolean>
    | HTTPQuery
): string {
  if (value instanceof Array) {
    const multiValue = value
      .map((singleValue) => encodeURIComponent(String(singleValue)))
      .join(`&${encodeURIComponent(key)}=`);
    return `${encodeURIComponent(key)}=${multiValue}`;
  }
  return `${encodeURIComponent(key)}=${encodeURIComponent(String(value))}`;
}

/**
 * @private
 */
export function canConsumeForm(consumes: Consume[]): boolean {
  for (const consume of consumes) {
    if ('multipart/form-data' === consume.contentType) {
      return true;
    }
  }
  return false;
}

/**
 * @private
 */
export interface Consume {
  contentType: string;
}

/**
 * @private
 */
export function validateRequiredRequestParams<TRequestParams extends { [key: string]: any }>(
  requestParameters: TRequestParams,
  keys: Array<Extract<keyof TRequestParams, string>>
) {
  keys.forEach((key) => {
    if (requestParameters[key] === null || requestParameters[key] === undefined) {
      throw new RequiredError(
        key,
        `Required parameter requestParameters.${key} was null or undefined.`
      );
    }
  });
}

type QueryParamConfig = {
  isArray?: boolean;
  isCollectionFormatMulti?: boolean;
  collectionFormat?: keyof typeof COLLECTION_FORMATS;
};

/**
 * @private
 */
export function applyQueryParams<
  TRequestParams extends { [key: string]: any },
  Key extends Extract<keyof TRequestParams, string>
>(
  requestParameters: TRequestParams,
  keys: Array<{
    key: Key;
    config: QueryParamConfig;
  }>
) {
  return keys.reduce(
    (
      acc: { [key: string]: any },
      {
        key,
        config,
      }: {
        key: Key;
        config: QueryParamConfig;
      }
    ) => {
      let value;

      if (config.isArray) {
        if (config.isCollectionFormatMulti) {
          value = requestParameters[key];
        } else {
          value = requestParameters[key].join(
            COLLECTION_FORMATS[config.collectionFormat as keyof typeof COLLECTION_FORMATS]
          );
        }
      } else {
        if (requestParameters[key] !== undefined) {
          value = requestParameters[key];
        }
      }

      return value !== undefined ? { ...acc, [key]: value } : acc;
    },
    {}
  ) as Pick<TRequestParams, ReadonlyArray<Key>[number]>;
}<|MERGE_RESOLUTION|>--- conflicted
+++ resolved
@@ -1,51 +1,6 @@
-<<<<<<< HEAD
 import fetch, { RequestInit, RequestInfo, Response, Blob, FormData, AbortError } from 'node-fetch';
-import { RetryConfiguration, retry } from './retry';
+import { retry } from './retry';
 import { FetchError, RequiredError, TimeoutError } from './errors';
-
-export { Blob, FormData } from 'node-fetch';
-
-export interface ClientOptions extends Omit<Configuration, 'baseUrl' | 'parseError'> {
-  telemetry?: boolean;
-  clientInfo?: { name: string; [key: string]: unknown };
-}
-
-export interface Configuration {
-  baseUrl: string; // override base path
-  parseError: (response: Response) => Promise<Error>; // Custom error parser
-  /**
-   * Provide your own fetch implementation.
-   */
-  fetchApi?: FetchAPI;
-  /**
-   * Provide a middleware that will run either before the request, after the request or when the request fails.
-   */
-  middleware?: Middleware[];
-  /**
-   * stringify function for query strings
-   */
-  queryParamsStringify?: (params: HTTPQuery) => string;
-  /**
-   * Pass your own http agent to support proxies.
-   */
-  agent?: RequestInit['agent'];
-  /**
-   * Custom headers that will be added to every request.
-   */
-  headers?: HTTPHeaders;
-  /**
-   * Timeout in ms before aborting the request (default 10,000)
-   */
-  timeoutDuration?: number;
-  /**
-   * Retry configuration.
-   */
-  retry?: RetryConfiguration;
-}
-=======
-import fetch, { RequestInit, RequestInfo, Response, Blob, FormData } from 'node-fetch';
-import { retry } from './retry';
-import { FetchError, RequiredError } from './errors';
 import {
   RequestOpts,
   InitOverrideFunction,
@@ -57,7 +12,6 @@
 
 export { Blob, FormData } from 'node-fetch';
 export * from './models';
->>>>>>> 2a9386b5
 
 /**
  * @private
@@ -238,40 +192,6 @@
 /**
  * @private
  */
-<<<<<<< HEAD
-export type FetchAPI = (url: URL | RequestInfo, init: RequestInit) => Promise<Response>;
-
-export type HTTPMethod = 'GET' | 'POST' | 'PUT' | 'PATCH' | 'DELETE' | 'OPTIONS' | 'HEAD';
-
-export type HTTPHeaders = { [key: string]: string };
-
-/**
- * @private
- */
-export type HTTPQuery = {
-  [key: string]:
-    | string
-    | number
-    | null
-    | boolean
-    | Array<string | number | null | boolean>
-    | HTTPQuery;
-};
-
-export type HTTPBody = any | FormData | URLSearchParams;
-
-export type HTTPRequestInit = {
-  headers?: HTTPHeaders;
-  method: HTTPMethod;
-  credentials?: RequestCredentials;
-  body?: HTTPBody;
-};
-
-/**
- * @private
- */
-=======
->>>>>>> 2a9386b5
 export type ModelPropertyNaming = 'camelCase' | 'snake_case' | 'PascalCase' | 'original';
 
 /**
