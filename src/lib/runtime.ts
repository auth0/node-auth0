import fetch, { RequestInit, RequestInfo, Response, Blob, FormData, AbortError } from 'node-fetch';
import { RetryConfiguration, retry } from './retry';
import { FetchError, RequiredError, TimeoutError } from './errors';

export { Blob, FormData } from 'node-fetch';

export interface ClientOptions extends Omit<Configuration, 'baseUrl' | 'parseError'> {
  telemetry?: boolean;
  clientInfo?: { name: string; [key: string]: unknown };
}

export interface Configuration {
  baseUrl: string; // override base path
<<<<<<< HEAD
  parseError: (response: Response) => Promise<Error>; // Custom error parser
  /**
   * Provide your own fetch implementation.
   */
  fetchApi?: FetchAPI;
  /**
   * Provide a middleware that will run either before the request, after the request or when the request fails.
   */
  middleware?: Middleware[];
  /**
   * stringify function for query strings
   */
  queryParamsStringify?: (params: HTTPQuery) => string;
  /**
   * Pass your own http agent to support proxies.
   */
  agent?: RequestInit['agent'];
  /**
   * Custom headers that will be added to every request.
   */
  headers?: HTTPHeaders;
  /**
   * Timeout in ms before aborting the request (default 10,000)
   */
  timeoutDuration?: number;
  /**
   * Retry configuration.
   */
=======
  fetchApi?: FetchAPI; // override for fetch implementation
  middleware?: Middleware[]; // middleware to apply before/after fetch requests
  headers?: HTTPHeaders; //header params we want to use on every request
>>>>>>> 51a1697a
  retry?: RetryConfiguration;
}

/**
 * @private
 * This is the base class for all generated API classes.
 */
export class BaseAPI {
  private middleware: Middleware[];
  private fetchApi: FetchAPI;
  private parseError: (response: Response) => Promise<Error> | Error;
  private timeoutDuration: number;

  constructor(protected configuration: Configuration) {
    if (configuration.baseUrl === null || configuration.baseUrl === undefined) {
      throw new Error('Must provide a base URL for the API');
    }

    if ('string' !== typeof configuration.baseUrl || configuration.baseUrl.length === 0) {
      throw new Error('The provided base URL is invalid');
    }

    this.middleware = configuration.middleware || [];
    this.fetchApi = configuration.fetchApi || fetch;
    this.parseError = configuration.parseError;
    this.timeoutDuration =
      typeof configuration.timeoutDuration === 'number' ? configuration.timeoutDuration : 10000;
  }

  protected async request(
    context: RequestOpts,
    initOverrides?: RequestInit | InitOverrideFunction
  ): Promise<Response> {
    const { url, init } = await this.createFetchParams(context, initOverrides);
    const response = await this.fetch(url, init);
    if (response && response.status >= 200 && response.status < 300) {
      return response;
    }

    const error = await this.parseError(response);
    throw error;
  }

  private async createFetchParams(
    context: RequestOpts,
    initOverrides?: RequestInit | InitOverrideFunction
  ) {
    let url = this.configuration.baseUrl + context.path;
    if (context.query !== undefined && Object.keys(context.query).length !== 0) {
      // only add the querystring to the URL if there are query parameters.
      // this is done to avoid urls ending with a "?" character which buggy webservers
      // do not handle correctly sometimes.
      url += `?${querystring(context.query)}`;
    }

    const headers = Object.assign({}, this.configuration.headers, context.headers);
    Object.keys(headers).forEach((key) => (headers[key] === undefined ? delete headers[key] : {}));

    const initOverrideFn =
      typeof initOverrides === 'function' ? initOverrides : async () => initOverrides;

    const initParams = {
      method: context.method,
      headers,
      body: context.body,
      agent: this.configuration.agent,
    };

    const overriddenInit: RequestInit = {
      ...initParams,
      ...(await initOverrideFn({
        init: initParams,
        context,
      })),
    };

    const init: RequestInit = {
      ...overriddenInit,
      body:
        isFormData(overriddenInit.body) ||
        overriddenInit.body instanceof URLSearchParams ||
        isBlob(overriddenInit.body)
          ? overriddenInit.body
          : JSON.stringify(overriddenInit.body),
    };
    return { url, init };
  }

  private fetchWithTimeout = async (url: URL | RequestInfo, init: RequestInit) => {
    const controller = new AbortController();
    const timeout = setTimeout(() => {
      controller.abort();
    }, this.timeoutDuration);
    try {
      return await this.fetchApi(url, { signal: controller.signal, ...init });
    } catch (e) {
      if (e instanceof AbortError) {
        throw new TimeoutError();
      }
      throw e;
    } finally {
      clearTimeout(timeout);
    }
  };

  private fetch = async (url: URL | RequestInfo, init: RequestInit) => {
    let fetchParams = { url, init };
    for (const middleware of this.middleware) {
      if (middleware.pre) {
        fetchParams =
          (await middleware.pre({
            fetch: this.fetchWithTimeout,
            ...fetchParams,
          })) || fetchParams;
      }
    }
    let response: Response | undefined = undefined;
    try {
      response =
        this.configuration.retry?.enabled !== false
          ? await retry(() => this.fetchWithTimeout(fetchParams.url, fetchParams.init), {
              ...this.configuration.retry,
            })
          : await this.fetchWithTimeout(fetchParams.url, fetchParams.init);
    } catch (e) {
      for (const middleware of this.middleware) {
        if (middleware.onError) {
          response =
            (await middleware.onError({
              fetch: this.fetchWithTimeout,
              ...fetchParams,
              error: e,
              response: response ? response.clone() : undefined,
            })) || response;
        }
      }
      if (response === undefined) {
        if (e instanceof Error) {
          throw new FetchError(
            e,
            'The request failed and the interceptors did not return an alternative response'
          );
        } else {
          throw e;
        }
      }
    }
    for (const middleware of this.middleware) {
      if (middleware.post) {
        response =
          (await middleware.post({
            fetch: this.fetchApi,
            ...fetchParams,
            response: response.clone(),
          })) || response;
      }
    }
    return response;
  };
}

function isBlob(value: unknown): value is Blob {
  return typeof Blob !== 'undefined' && value instanceof Blob;
}

function isFormData(value: unknown): value is FormData {
  return typeof FormData !== 'undefined' && value instanceof FormData;
}

/**
 * @private
 */
export const COLLECTION_FORMATS = {
  csv: ',',
  ssv: ' ',
  tsv: '\t',
  pipes: '|',
};

/**
 * @private
 */
export type FetchAPI = (url: URL | RequestInfo, init: RequestInit) => Promise<Response>;

export type HTTPMethod = 'GET' | 'POST' | 'PUT' | 'PATCH' | 'DELETE' | 'OPTIONS' | 'HEAD';

export type HTTPHeaders = { [key: string]: string };

/**
 * @private
 */
export type HTTPQuery = {
  [key: string]:
    | string
    | number
    | null
    | boolean
    | Array<string | number | null | boolean>
    | HTTPQuery;
};

export type HTTPBody = any | FormData | URLSearchParams;

export type HTTPRequestInit = {
  headers?: HTTPHeaders;
  method: HTTPMethod;
  credentials?: RequestCredentials;
  body?: HTTPBody;
};

/**
 * @private
 */
export type ModelPropertyNaming = 'camelCase' | 'snake_case' | 'PascalCase' | 'original';

export type InitOverrideFunction = (requestContext: {
  init: HTTPRequestInit;
  context: RequestOpts;
}) => Promise<RequestInit>;
export type InitOverride = RequestInit | InitOverrideFunction;

/**
 * @private
 */
export interface FetchParams {
  url: URL | RequestInfo;
  init: RequestInit;
}

/**
 * @private
 */
export interface RequestOpts {
  path: string;
  method: HTTPMethod;
  headers?: HTTPHeaders;
  query?: HTTPQuery;
  body?: HTTPBody;
}

/**
 * @private
 */
export function querystring(params: HTTPQuery): string {
  return Object.keys(params)
    .map((key) => querystringSingleKey(key, params[key]))
    .filter((part) => part.length > 0)
    .join('&');
}

function querystringSingleKey(
  key: string,
  value:
    | string
    | number
    | null
    | undefined
    | boolean
    | Array<string | number | null | boolean>
    | HTTPQuery
): string {
  if (value instanceof Array) {
    const multiValue = value
      .map((singleValue) => encodeURIComponent(String(singleValue)))
      .join(`&${encodeURIComponent(key)}=`);
    return `${encodeURIComponent(key)}=${multiValue}`;
  }
  return `${encodeURIComponent(key)}=${encodeURIComponent(String(value))}`;
}

/**
 * @private
 */
export function canConsumeForm(consumes: Consume[]): boolean {
  for (const consume of consumes) {
    if ('multipart/form-data' === consume.contentType) {
      return true;
    }
  }
  return false;
}

/**
 * @private
 */
export interface Consume {
  contentType: string;
}

/**
 * @private
 */
export interface RequestContext {
  fetch: FetchAPI;
  url: URL | RequestInfo;
  init: RequestInit;
}

/**
 * @private
 */
export interface ResponseContext {
  fetch: FetchAPI;
  url: URL | RequestInfo;
  init: RequestInit;
  response: Response;
}

/**
 * @private
 */
export interface ErrorContext {
  fetch: FetchAPI;
  url: URL | RequestInfo;
  init: RequestInit;
  error: unknown;
  response?: Response;
}

/**
 * @private
 */
export interface Middleware {
  pre?(context: RequestContext): Promise<FetchParams | void>;
  post?(context: ResponseContext): Promise<Response | void>;
  onError?(context: ErrorContext): Promise<Response | void>;
}

export interface ApiResponse<T> {
  data: T;
  headers: Headers;
  status: number;
  statusText: string;
}

export class JSONApiResponse<T> implements ApiResponse<T> {
  constructor(
    public data: T,
    public headers: Headers,
    readonly status: number,
    readonly statusText: string
  ) {}

  static async fromResponse<T = unknown>(raw: Response) {
    const value = (await raw.json()) as T;
    return new JSONApiResponse<T>(value, raw.headers, raw.status, raw.statusText);
  }
}

export class VoidApiResponse implements ApiResponse<undefined> {
  public data: undefined;
  constructor(public headers: Headers, readonly status: number, readonly statusText: string) {}

  static async fromResponse(raw: Response) {
    return new VoidApiResponse(raw.headers, raw.status, raw.statusText);
  }
}

export class BlobApiResponse implements ApiResponse<Blob> {
  constructor(
    public data: Blob,
    public headers: Headers,
    readonly status: number,
    readonly statusText: string
  ) {}

  static async fromResponse(raw: Response) {
    const value = await raw.blob();
    return new BlobApiResponse(value, raw.headers, raw.status, raw.statusText);
  }
}

export class TextApiResponse implements ApiResponse<string> {
  constructor(
    public data: string,
    public headers: Headers,
    readonly status: number,
    readonly statusText: string
  ) {}

  static async fromResponse(raw: Response) {
    const value = await raw.text();
    return new TextApiResponse(value, raw.headers, raw.status, raw.statusText);
  }
}

/**
 * @private
 */
export function validateRequiredRequestParams<TRequestParams extends { [key: string]: any }>(
  requestParameters: TRequestParams,
  keys: Array<Extract<keyof TRequestParams, string>>
) {
  keys.forEach((key) => {
    if (requestParameters[key] === null || requestParameters[key] === undefined) {
      throw new RequiredError(
        key,
        `Required parameter requestParameters.${key} was null or undefined.`
      );
    }
  });
}

type QueryParamConfig = {
  isArray?: boolean;
  isCollectionFormatMulti?: boolean;
  collectionFormat?: keyof typeof COLLECTION_FORMATS;
};

/**
 * @private
 */
export function applyQueryParams<
  TRequestParams extends { [key: string]: any },
  Key extends Extract<keyof TRequestParams, string>
>(
  requestParameters: TRequestParams,
  keys: Array<{
    key: Key;
    config: QueryParamConfig;
  }>
) {
  return keys.reduce(
    (
      acc: { [key: string]: any },
      {
        key,
        config,
      }: {
        key: Key;
        config: QueryParamConfig;
      }
    ) => {
      let value;

      if (config.isArray) {
        if (config.isCollectionFormatMulti) {
          value = requestParameters[key];
        } else {
          value = requestParameters[key].join(
            COLLECTION_FORMATS[config.collectionFormat as keyof typeof COLLECTION_FORMATS]
          );
        }
      } else {
        if (requestParameters[key] !== undefined) {
          value = requestParameters[key];
        }
      }

      return value !== undefined ? { ...acc, [key]: value } : acc;
    },
    {}
  ) as Pick<TRequestParams, ReadonlyArray<Key>[number]>;
}<|MERGE_RESOLUTION|>--- conflicted
+++ resolved
@@ -11,7 +11,6 @@
 
 export interface Configuration {
   baseUrl: string; // override base path
-<<<<<<< HEAD
   parseError: (response: Response) => Promise<Error>; // Custom error parser
   /**
    * Provide your own fetch implementation.
@@ -40,11 +39,6 @@
   /**
    * Retry configuration.
    */
-=======
-  fetchApi?: FetchAPI; // override for fetch implementation
-  middleware?: Middleware[]; // middleware to apply before/after fetch requests
-  headers?: HTTPHeaders; //header params we want to use on every request
->>>>>>> 51a1697a
   retry?: RetryConfiguration;
 }
 
