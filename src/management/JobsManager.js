--- conflicted
+++ resolved
@@ -141,24 +141,6 @@
   var upsert = data.upsert === true ? 'true' : 'false';
   var send_completion_email = data.send_completion_email === false ? 'false' : 'true';
 
-<<<<<<< HEAD
-  var promise = new Promise(function(resolve, reject) {
-    request(
-      {
-        url: url,
-        method: method,
-        headers: headers,
-        formData: {
-          users: {
-            value: data.users_json ? Buffer.from(data.users_json) : fs.createReadStream(data.users),
-            options: {
-              filename: data.users_json ? 'users.json' : data.users
-            }
-          },
-          connection_id: data.connection_id,
-          upsert: upsert,
-          send_completion_email: send_completion_email
-=======
   var promise = options.tokenProvider.getAccessToken().then(function(access_token) {
     return new Promise(function(resolve, reject) {
       request(
@@ -175,7 +157,9 @@
                 filename: data.users_json ? 'users.json' : data.users
               }
             },
-            connection_id: data.connection_id
+            connection_id: data.connection_id,
+            upsert: upsert,
+            send_completion_email: send_completion_email
           }
         },
         function(err, res) {
@@ -195,7 +179,6 @@
             reject(error);
           }
           resolve(res);
->>>>>>> 7a2856d6
         }
       );
     });
