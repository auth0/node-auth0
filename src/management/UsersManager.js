--- conflicted
+++ resolved
@@ -56,17 +56,18 @@
   this.identities = new RestClient(options.baseUrl + '/users/:id/identities/:provider/:user_id', clientOptions);
 
   /**
-<<<<<<< HEAD
+   * Provides a simple abstraction layer for user logs
+   *
+   * @type {external:RestClient}
+   */
+  this.userLogs = new RestClient(options.baseUrl + '/users/:id/logs', clientOptions);
+
+  /**
    * Provides an abstraction layer for retrieving Guardian enrollments.
    *
    * @type {external:RestClient}
    */
   this.enrollments = new RestClient(options.baseUrl + '/users/:id/enrollments', clientOptions);
-=======
-   * Provides a simple abstraction layer for user logs
-   */
-  this.userLogs = new RestClient(options.baseUrl + '/users/:id/logs', clientOptions);
->>>>>>> ca186aa4
 };
 
 
