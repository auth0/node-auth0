import { ManagementClientBase } from './__generated';
import {
  ManagementClientOptionsWithClientCredentials,
  ManagementClientOptionsWithToken,
} from './management-client.options';
<<<<<<< HEAD
import { tokenProviderFactory } from './management-client.utils';
import { TokenProviderMiddleware } from './token-provider.middleware';
import { ResponseError } from './../runtime/index';
import { Response, Headers } from 'node-fetch';

interface ManagementApiErrorResponse {
  errorCode: string;
  error: string;
  message: string;
  statusCode: number;
}

export class ManagementApiError extends Error {
  override name = 'ManagementApiError' as const;
  constructor(
    public errorCode: string,
    public error: string,
    public statusCode: number,
    public body: string,
    public headers: Headers,
    public msg: string
  ) {
    super(msg);
  }
}

async function parseError(response: Response) {
  // Errors typically have a specific format:
  // {
  //    errorCode: 'invalid_body',
  //    error: 'Bad Request',
  //    message: 'Payload validation failed ...',
  //    statusCode: 400
  // }

  const body = await response.text();
  let data: ManagementApiErrorResponse;

  try {
    data = JSON.parse(body) as ManagementApiErrorResponse;
    return new ManagementApiError(
      data.errorCode,
      data.error,
      data.statusCode || response.status,
      body,
      response.headers,
      data.message
    );
  } catch (_) {
    return new ResponseError(
      response.status,
      body,
      response.headers,
      'Response returned an error code'
    );
  }
}
=======
import { TokenProviderMiddleware } from './TokenProviderMiddleware';
>>>>>>> b2f42b23

export class ManagementClient extends ManagementClientBase {
  constructor(options: ManagementClientOptionsWithToken);
  constructor(options: ManagementClientOptionsWithClientCredentials);
  constructor(
    options: ManagementClientOptionsWithToken | ManagementClientOptionsWithClientCredentials
  ) {
    super({
      ...options,
      baseUrl: `https://${options.domain}/api/v2`,
<<<<<<< HEAD
      middleware: [
        ...(options.middleware || []),
        new TokenProviderMiddleware(tokenProviderFactory(options)),
      ],
      parseError,
=======
      middleware: [...(options.middleware || []), new TokenProviderMiddleware(options)],
>>>>>>> b2f42b23
    });
  }
}<|MERGE_RESOLUTION|>--- conflicted
+++ resolved
@@ -3,9 +3,7 @@
   ManagementClientOptionsWithClientCredentials,
   ManagementClientOptionsWithToken,
 } from './management-client.options';
-<<<<<<< HEAD
-import { tokenProviderFactory } from './management-client.utils';
-import { TokenProviderMiddleware } from './token-provider.middleware';
+import { TokenProviderMiddleware } from './TokenProviderMiddleware';
 import { ResponseError } from './../runtime/index';
 import { Response, Headers } from 'node-fetch';
 
@@ -61,9 +59,6 @@
     );
   }
 }
-=======
-import { TokenProviderMiddleware } from './TokenProviderMiddleware';
->>>>>>> b2f42b23
 
 export class ManagementClient extends ManagementClientBase {
   constructor(options: ManagementClientOptionsWithToken);
@@ -74,15 +69,8 @@
     super({
       ...options,
       baseUrl: `https://${options.domain}/api/v2`,
-<<<<<<< HEAD
-      middleware: [
-        ...(options.middleware || []),
-        new TokenProviderMiddleware(tokenProviderFactory(options)),
-      ],
+      middleware: [...(options.middleware || []), new TokenProviderMiddleware(options)],
       parseError,
-=======
-      middleware: [...(options.middleware || []), new TokenProviderMiddleware(options)],
->>>>>>> b2f42b23
     });
   }
 }