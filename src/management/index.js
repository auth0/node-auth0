--- conflicted
+++ resolved
@@ -1939,7 +1939,6 @@
 utils.wrapPropertyMethod(ManagementClient, 'deleteRulesConfig', 'rulesConfigs.delete');
 
 /**
-<<<<<<< HEAD
  * Create an Auth0 Custom Domain.
  *
  * @method    create
@@ -1993,7 +1992,59 @@
  *
  * @param   {Object}    params            Custom Domain parameters.
  * @param   {String}    params.id         Custom Domain ID.
-=======
+ * @param   {Function}  [cb]              Callback function.
+ *
+ * @return  {Promise|undefined}
+ */
+utils.wrapPropertyMethod(ManagementClient, 'getCustomDomain', 'customDomains.get');
+
+/**
+ * Verify a Custom Domain.
+ *
+ * @method    verify
+ * @memberOf  module:management.CustomDomainsManager.prototype
+ *
+ * @example
+ * management.verifyCustomDomain({ id: CUSTOM_DOMAIN_ID }, function (err, customDomain) {
+ *   if (err) {
+ *     // Handle error.
+ *   }
+ *
+ *   console.log(customDomain);
+ * });
+ *
+ * @param   {Object}    params            Custom Domain parameters.
+ * @param   {String}    params.id         Custom Domain ID.
+ * @param   {Function}  [cb]              Callback function.
+ *
+ * @return  {Promise|undefined}
+ */
+utils.wrapPropertyMethod(ManagementClient, 'verifyCustomDomain', 'customDomains.verify');
+
+/**
+ * Delete a Custom Domain.
+ *
+ * @method    delete
+ * @memberOf  module:management.CustomDomainsManager.prototype
+ *
+ * @example
+ * management.deleteCustomDomain({ id: CUSTOM_DOMAIN_ID }, function (err) {
+ *   if (err) {
+ *     // Handle error.
+ *   }
+ *
+ *   // CustomDomain deleted.
+ * });
+ *
+ * @param   {Object}    params            Custom Domain parameters.
+ * @param   {String}    params.id         Custom Domain ID.
+ * @param   {Function}  [cb]              Callback function.
+ *
+ * @return  {Promise|undefined}
+ */
+utils.wrapPropertyMethod(ManagementClient, 'deleteCustomDomain', 'customDomains.delete');
+
+/**
  * Create a Guardian enrollment ticket.
  *
  * @method    createGuardianEnrollmentTicket
@@ -2041,32 +2092,10 @@
  * });
  *
  * @param   {Object}    params            Factor provider parameters.
->>>>>>> 66cca838
  * @param   {Function}  [cb]              Callback function.
  *
  * @return  {Promise|undefined}
  */
-<<<<<<< HEAD
-utils.wrapPropertyMethod(ManagementClient, 'getCustomDomain', 'customDomains.get');
-
-/**
- * Verify a Custom Domain.
- *
- * @method    verify
- * @memberOf  module:management.CustomDomainsManager.prototype
- *
- * @example
- * management.verifyCustomDomain({ id: CUSTOM_DOMAIN_ID }, function (err, customDomain) {
- *   if (err) {
- *     // Handle error.
- *   }
- *
- *   console.log(customDomain);
- * });
- *
- * @param   {Object}    params            Custom Domain parameters.
- * @param   {String}    params.id         Custom Domain ID.
-=======
 utils.wrapPropertyMethod(
   ManagementClient,
   'getGuardianFactorProvider',
@@ -2110,32 +2139,10 @@
  * });
  *
  * @param   {Object}    params            Factor parameters.
->>>>>>> 66cca838
  * @param   {Function}  [cb]              Callback function.
  *
  * @return  {Promise|undefined}
  */
-<<<<<<< HEAD
-utils.wrapPropertyMethod(ManagementClient, 'verifyCustomDomain', 'customDomains.verify');
-
-/**
- * Delete a Custom Domain.
- *
- * @method    delete
- * @memberOf  module:management.CustomDomainsManager.prototype
- *
- * @example
- * management.deleteCustomDomain({ id: CUSTOM_DOMAIN_ID }, function (err) {
- *   if (err) {
- *     // Handle error.
- *   }
- *
- *   // CustomDomain deleted.
- * });
- *
- * @param   {Object}    params            Custom Domain parameters.
- * @param   {String}    params.id         Custom Domain ID.
-=======
 utils.wrapPropertyMethod(
   ManagementClient,
   'getGuardianFactorTemplates',
@@ -2181,15 +2188,10 @@
  *
  * @param   {Object}    params            Factor parameters.
  * @param   {Object}    data              Updated factor data.
->>>>>>> 66cca838
  * @param   {Function}  [cb]              Callback function.
  *
  * @return  {Promise|undefined}
  */
-<<<<<<< HEAD
-utils.wrapPropertyMethod(ManagementClient, 'deleteCustomDomain', 'customDomains.delete');
-=======
 utils.wrapPropertyMethod(ManagementClient, 'updateGuardianFactor', 'guardian.factors.update');
->>>>>>> 66cca838
 
 module.exports = ManagementClient;