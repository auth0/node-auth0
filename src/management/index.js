--- conflicted
+++ resolved
@@ -24,11 +24,8 @@
 var LogsManager = require('./LogsManager');
 var ResourceServersManager = require('./ResourceServersManager');
 var ManagementTokenProvider = require('./ManagementTokenProvider');
-<<<<<<< HEAD
 var RulesConfigsManager = require('./RulesConfigsManager');
-=======
 var EmailTemplatesManager = require('./EmailTemplatesManager');
->>>>>>> 05811448
 
 var BASE_URL_FORMAT = 'https://%s/api/v2';
 var MANAGEMENT_API_AUD_FORMAT = 'https://%s/api/v2/';
@@ -241,14 +238,6 @@
    */
   this.resourceServers = new ResourceServersManager(managerOptions);
 
-<<<<<<< HEAD
-    /**
-   * Logs manager.
-   *
-   * @type {RulesConfigsManager}
-   */
-  this.rulesConfigs = new RulesConfigsManager(managerOptions);
-=======
   /**
    * Simple abstraction for performing CRUD operations on
    * Auth0's Email Templates
@@ -256,7 +245,13 @@
    * @type {EmailTemplatesManager}
    */
   this.emailTemplates = new EmailTemplatesManager(managerOptions);
->>>>>>> 05811448
+
+  /**
+   * RulesConfigs manager.
+   *
+   * @type {RulesConfigsManager}
+   */
+  this.rulesConfigs = new RulesConfigsManager(managerOptions);
 };
 
 /**
@@ -1716,7 +1711,7 @@
  * @example
  * var params = { key: RULE_CONFIG_KEY };
  * var data =   { value: RULES_CONFIG_VALUE };
- * 
+ *
  * management.setRulesConfig(params, data, function (err, rulesConfig) {
  *   if (err) {
  *     // Handle error.
@@ -1742,7 +1737,7 @@
  * @memberOf  module:management.ManagementClient.prototype
  *
  * @example
- * 
+ *
  * management.getRulesConfigs(function (err, rulesConfigs) {
  *   if (err) {
  *     // Handle error.
@@ -1762,7 +1757,7 @@
  * @memberOf  module:management.ManagementClient.prototype
  *
  * @example
- * 
+ *
  * management.deleteRulesConfig({ key: RULE_CONFIG_KEY }, function (err) {
  *   if (err) {
  *     // Handle error.
@@ -1774,7 +1769,7 @@
  * @param   {Object}    params        Rule Configs parameters.
  * @param   {String}    params.key    Rule Configs key.
  * @param   {Function}  [cb]          Callback function.
- * 
+ *
  * @return  {Promise|undefined}
  */
 utils.wrapPropertyMethod(ManagementClient, 'deleteRulesConfig', 'rulesConfigs.delete');
