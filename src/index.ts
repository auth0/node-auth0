--- conflicted
+++ resolved
@@ -3,10 +3,6 @@
 export * from './userinfo/index.js';
 export * from './lib/errors.js';
 export * from './lib/models.js';
-<<<<<<< HEAD
-export * from './deprecations.js';
-export { CustomDomainHeader } from './lib/runtime.js';
-=======
 export * from './lib/httpResponseHeadersUtils.js';
 export * from './deprecations.js';
->>>>>>> 3610a87f
+export { CustomDomainHeader } from './lib/runtime.js';